--- conflicted
+++ resolved
@@ -24,17 +24,18 @@
     match,
     runASGBuilder,
   )
-import Covenant.Constant (AConstant (AString, AnInteger))
+import Covenant.Constant
+  ( AConstant (AString, AnInteger),
+  )
 import Covenant.DeBruijn (DeBruijn (S, Z))
 import Covenant.Index (ix0, ix1)
-import Covenant.JSON (compileAndSerialize, deserializeAndValidate_)
+import Covenant.JSON (deserializeAndValidate_, compileAndSerialize)
 import Covenant.Prim (TwoArgFunc (AddInteger, EqualsInteger, SubtractInteger))
 import Covenant.Test
   ( conformanceDatatypes1,
     conformanceDatatypes2,
     unsafeMkDatatypeInfos,
   )
-<<<<<<< HEAD
 import Covenant.Type
   ( AbstractTy,
     BuiltinFlatT (BoolT, IntegerT, StringT),
@@ -43,9 +44,6 @@
     ValT (BuiltinFlat, Datatype),
     tyvar,
   )
-=======
-import Covenant.Type (AbstractTy, BuiltinFlatT (BoolT, IntegerT, StringT), CompT (Comp0, Comp1), CompTBody (ReturnT, (:--:>)), ValT (BuiltinFlat), tyvar)
->>>>>>> f7e26f81
 import Data.Either (isRight)
 import Data.Vector qualified as Vector
 import Data.Wedge (Wedge (There))
@@ -306,7 +304,4 @@
     maybePairIntFooT = dtype "Maybe" [pairIntFooT]
 
     maybeBoolT :: ValT AbstractTy
-    maybeBoolT = dtype "Maybe" [boolT]
-
-_debugHelp :: ASGBuilder Id -> Either CovenantError ASG
-_debugHelp = runASGBuilder (unsafeMkDatatypeInfos conformanceDatatypes1)+    maybeBoolT = dtype "Maybe" [boolT]