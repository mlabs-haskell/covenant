{-# LANGUAGE PatternSynonyms #-}

module Main where

import Control.Applicative ((<|>))
import Control.Monad (guard, void)
import Covenant.ASG
  ( ASG,
    ASGBuilder,
    ASGNode (ACompNode),
    CompNodeInfo
      ( Builtin1,
        Builtin2,
        Builtin3
      ),
    CovenantError (EmptyASG, TopLevelError, TopLevelValue, TypeError),
    CovenantTypeError
      ( ApplyCompType,
        ApplyToError,
        ApplyToValType,
        ForceCompType,
        ForceError,
        ForceNonThunk,
        NoSuchArgument,
        OutOfScopeTyVar,
        ThunkError,
        ThunkValType
      ),
    Id,
    Ref (AnArg, AnId),
    ValNodeInfo (Lit),
    app,
    arg,
    boundTyVar,
    builtin1,
    builtin2,
    builtin3,
    dataConstructor,
    err,
    force,
    lam,
    lit,
    runASGBuilder,
    thunk,
    topLevelNode,
  )
<<<<<<< HEAD
import Covenant.Constant (AConstant (AUnit), typeConstant)
import Covenant.DeBruijn (DeBruijn (S, Z))
import Covenant.Index (Index, intIndex, ix0)
=======
import Covenant.Constant (typeConstant)
import Covenant.DeBruijn (DeBruijn (S, Z))
import Covenant.Index (Index, intIndex, ix0, ix1)
>>>>>>> e5f136a7
import Covenant.Prim
  ( typeOneArgFunc,
    typeThreeArgFunc,
    typeTwoArgFunc,
  )
<<<<<<< HEAD
import Covenant.Test (Concrete (Concrete), DebugASGBuilder, checkApp, debugASGBuilder, renameCompT, runRenameM, tyAppTestDatatypes, typeIdVal, undoRename)
import Covenant.Type (AbstractTy, BuiltinFlatT (UnitT), CompT (Comp0, Comp1, CompN), CompTBody (ArgsAndResult, ReturnT, (:--:>)), ValT (BuiltinFlat, Datatype, ThunkT), arity, tyvar)
=======
import Covenant.Test (Concrete (Concrete), tyAppTestDatatypes)
import Covenant.Type
  ( AbstractTy,
    CompT (Comp0, Comp1, Comp2, CompN),
    CompTBody (ArgsAndResult, ReturnT, (:--:>)),
    ValT (Datatype, ThunkT),
    arity,
    tyvar,
  )
>>>>>>> e5f136a7
import Covenant.Util (pattern ConsV, pattern NilV)
import Data.Coerce (coerce)
import Data.Kind (Type)
import Data.Map qualified as M
import Data.Maybe (fromJust)
import Data.Vector qualified as Vector
import Data.Wedge (Wedge (Nowhere), wedgeLeft)
import Optics.Core (preview, review)
import Test.QuickCheck
  ( Gen,
    Property,
    arbitrary,
    conjoin,
    counterexample,
    forAllShrinkShow,
    liftShrink,
    listOf,
    property,
    shrink,
    (===),
  )
import Test.Tasty (adjustOption, defaultMain, testGroup)
import Test.Tasty.HUnit (Assertion, assertEqual, assertFailure, testCase)
import Test.Tasty.QuickCheck (QuickCheckTests, testProperty)

main :: IO ()
main =
  defaultMain . adjustOption moreTests . testGroup "ASG" $
    [ testCase "empty ASG does not compile" unitEmptyASG,
      testCase "single error does not compile" unitSingleError,
      testCase "forcing an error does not compile" unitForceError,
      testCase "thunking an error does not compile" unitThunkError,
      testProperty "toplevel constant does not compile" propTopLevelConstant,
      testProperty "toplevel one-arg builtin compiles and has the right type" propTopLevelBuiltin1,
      testProperty "toplevel two-arg builtin compiles and has the right type" propTopLevelBuiltin2,
      testProperty "toplevel three-arg builtin compiles and has the right type" propTopLevelBuiltin3,
      testProperty "forcing a thunk has the same type as what the thunk wraps" propForceThunk,
      testProperty "forcing a computation type does not compile" propForceComp,
      testProperty "forcing a non-thunk value type does not compile" propForceNonThunk,
      testProperty "thunking a value type does not compile" propThunkValType,
      testProperty "applying arguments to a value does not compile" propApplyToVal,
      testProperty "applying arguments to an error does not compile" propApplyToError,
      testProperty "passing computations as arguments does not compile" propApplyComp,
      testProperty "requesting a non-existent argument does not compile" propNonExistentArg,
      testProperty "requesting an argument that exists compiles" propExistingArg,
      testCase "db indices are well behaved (non-datatype case)" newLamTest1,
      testCase "db indices are well behaved (datatype case)" newLamTest2,
      testCase "calling down an in-scope tyvar works" boundTyVarHappy,
      testCase "calling down an out-of-scope tyvar fails" boundTyVarShouldFail
    ]
  where
    moreTests :: QuickCheckTests -> QuickCheckTests
    moreTests = max 10_000

-- Units

unitEmptyASG :: IO ()
unitEmptyASG = do
  let builtUp = pure ()
  let expected = Left EmptyASG
  let actual = runASGBuilder M.empty builtUp
  assertEqual "" expected actual

unitSingleError :: IO ()
unitSingleError = do
  let builtUp = err
  let expected = Left TopLevelError
  let actual = runASGBuilder M.empty builtUp
  assertEqual "" expected actual

unitForceError :: IO ()
unitForceError = do
  let builtUp = err >>= \i -> force (AnId i)
  let result = runASGBuilder M.empty builtUp
  case result of
    Left (TypeError _ ForceError) -> pure ()
    _ -> assertFailure $ "Unexpected result: " <> show result

unitThunkError :: IO ()
unitThunkError = do
  let builtUp = err >>= thunk
  let result = runASGBuilder M.empty builtUp
  case result of
    Left (TypeError _ ThunkError) -> pure ()
    _ -> assertFailure $ "Unexpected result: " <> show result

-- Properties

propTopLevelConstant :: Property
propTopLevelConstant = forAllShrinkShow arbitrary shrink show $ \c ->
  let builtUp = AnId <$> lit c
   in withCompilationFailure builtUp $ \case
        TopLevelValue _ t info -> case info of
          Lit c' ->
            conjoin
              [ typeConstant c === t,
                c' === c
              ]
          _ -> failUnexpectedValNodeInfo info
        err' -> failWithCounterExample ("Unexpected failure type: " <> show err')

propTopLevelBuiltin1 :: Property
propTopLevelBuiltin1 = forAllShrinkShow arbitrary shrink show $ \bi1 ->
  let builtUp = builtin1 bi1
   in withCompilationSuccess builtUp $ \asg ->
        withToplevelCompNode asg $ \t info ->
          case info of
            Builtin1 bi ->
              conjoin
                [ t === typeOneArgFunc bi1,
                  bi === bi1
                ]
            _ -> failUnexpectedCompNodeInfo info

propTopLevelBuiltin2 :: Property
propTopLevelBuiltin2 = forAllShrinkShow arbitrary shrink show $ \bi2 ->
  let builtUp = builtin2 bi2
   in withCompilationSuccess builtUp $ \asg ->
        withToplevelCompNode asg $ \t info ->
          case info of
            Builtin2 bi ->
              conjoin
                [ t === typeTwoArgFunc bi2,
                  bi === bi2
                ]
            _ -> failUnexpectedCompNodeInfo info

propTopLevelBuiltin3 :: Property
propTopLevelBuiltin3 = forAllShrinkShow arbitrary shrink show $ \bi3 ->
  let builtUp = builtin3 bi3
   in withCompilationSuccess builtUp $ \asg ->
        withToplevelCompNode asg $ \t info ->
          case info of
            Builtin3 bi ->
              conjoin
                [ t === typeThreeArgFunc bi3,
                  bi === bi3
                ]
            _ -> failUnexpectedCompNodeInfo info

-- We use builtins only for this test, but this should demonstrate the
-- properties well enough
propForceThunk :: Property
propForceThunk = forAllShrinkShow arbitrary shrink show $ \x ->
  let (comp, forceThunkComp) = case x of
        Left bi1 -> mkComps builtin1 bi1
        Right (Left bi2) -> mkComps builtin2 bi2
        Right (Right bi3) -> mkComps builtin3 bi3
   in withCompilationSuccess comp $ \expectedASG ->
        withCompilationSuccess forceThunkComp $ \forceThunkASG ->
          withToplevelCompNode expectedASG $ \expectedT _ ->
            withToplevelCompNode forceThunkASG $ \actualT _ ->
              expectedT === actualT
  where
    mkComps ::
      forall (a :: Type).
      (a -> ASGBuilder Id) ->
      a ->
      (ASGBuilder Id, ASGBuilder Id)
    mkComps f x =
      let comp = f x
          forceThunkComp = do
            i <- comp
            thunkI <- thunk i
            force (AnId thunkI)
       in (comp, forceThunkComp)

<<<<<<< HEAD
-- As we can't build toplevel value ASGs, this has to be a bit roundabout
propApplyReturn :: Property
propApplyReturn = forAllShrinkShow arbitrary shrink show $ \c ->
  let comp = do
        i <- lit c
        ret (AnId i)
      applyReturnComp = do
        i <- comp
        applied <- app i Vector.empty mempty
        ret (AnId applied)
   in withCompilationSuccess comp $ \expectedASG ->
        withCompilationSuccess applyReturnComp $ \applyReturnASG ->
          withToplevelCompNode expectedASG $ \expectedT _ ->
            withToplevelCompNode applyReturnASG $ \actualT _ ->
              expectedT === actualT

=======
>>>>>>> e5f136a7
propForceComp :: Property
propForceComp = forAllShrinkShow arbitrary shrink show $ \x ->
  let comp =
        AnId <$> do
          i <- case x of
            Left bi1 -> builtin1 bi1
            Right (Left bi2) -> builtin2 bi2
            Right (Right bi3) -> builtin3 bi3
          force (AnId i)
      expectedT = case x of
        Left bi1 -> typeOneArgFunc bi1
        Right (Left bi2) -> typeTwoArgFunc bi2
        Right (Right bi3) -> typeThreeArgFunc bi3
   in withCompilationFailure comp $ \case
        TypeError _ (ForceCompType actualT) -> expectedT === actualT
        TypeError _ err' -> failWrongTypeError err'
        err' -> failWrongError err'

propForceNonThunk :: Property
propForceNonThunk = forAllShrinkShow arbitrary shrink show $ \c ->
  let comp =
        AnId <$> do
          i <- lit c
          force (AnId i)
   in withCompilationFailure comp $ \case
        TypeError _ (ForceNonThunk actualT) -> typeConstant c === actualT
        TypeError _ err' -> failWrongTypeError err'
        err' -> failWrongError err'

propThunkValType :: Property
propThunkValType = forAllShrinkShow arbitrary shrink show $ \c ->
  let comp =
        AnId <$> do
          i <- lit c
          thunk i
   in withCompilationFailure comp $ \case
        TypeError _ (ThunkValType actualT) -> typeConstant c === actualT
        TypeError _ err' -> failWrongTypeError err'
        err' -> failWrongError err'

propApplyToVal :: Property
propApplyToVal = forAllShrinkShow arbitrary shrink show $ \c args ->
<<<<<<< HEAD
  let comp = do
        args' <- traverse (fmap AnId . lit) args
        i <- lit c
        app i args' mempty
=======
  let comp =
        AnId <$> do
          args' <- traverse (fmap AnId . lit) args
          i <- lit c
          app i args'
>>>>>>> e5f136a7
   in withCompilationFailure comp $ \case
        TypeError _ (ApplyToValType t) -> typeConstant c === t
        TypeError _ err' -> failWrongTypeError err'
        err' -> failWrongError err'

propApplyToError :: Property
propApplyToError = forAllShrinkShow arbitrary shrink show $ \args ->
<<<<<<< HEAD
  let comp = do
        args' <- traverse (fmap AnId . lit) args
        i <- err
        app i args' mempty
=======
  let comp =
        AnId <$> do
          args' <- traverse (fmap AnId . lit) args
          i <- err
          app i args'
>>>>>>> e5f136a7
   in withCompilationFailure comp $ \case
        TypeError _ ApplyToError -> property True
        TypeError _ err' -> failWrongTypeError err'
        err' -> failWrongError err'

-- We use only builtins for this test, and specifically a one-argument builtin
-- for the thing being applied to, but this should still demonstrate the
-- behaviour as we expect
propApplyComp :: Property
propApplyComp = forAllShrinkShow arbitrary shrink show $ \f arg1 ->
  let t = case arg1 of
        Left bi1 -> typeOneArgFunc bi1
        Right (Left bi2) -> typeTwoArgFunc bi2
        Right (Right bi3) -> typeThreeArgFunc bi3

<<<<<<< HEAD
      comp = do
        i <- builtin1 f
        arg' <- case arg1 of
          Left bi1 -> builtin1 bi1
          Right (Left bi2) -> builtin2 bi2
          Right (Right bi3) -> builtin3 bi3
        app i (Vector.singleton . AnId $ arg') mempty
=======
      comp =
        AnId <$> do
          i <- builtin1 f
          arg' <- case arg1 of
            Left bi1 -> builtin1 bi1
            Right (Left bi2) -> builtin2 bi2
            Right (Right bi3) -> builtin3 bi3
          app i (Vector.singleton . AnId $ arg')
>>>>>>> e5f136a7
   in withCompilationFailure comp $ \case
        TypeError _ (ApplyCompType actualT) -> t === actualT
        TypeError _ err' -> failWrongTypeError err'
        err' -> failWrongError err'

propNonExistentArg :: Property
propNonExistentArg = forAllShrinkShow arbitrary shrink show $ \(db, index) ->
  let comp = arg db index >>= \i -> pure $ AnArg i
   in withCompilationFailure comp $ \case
        TypeError _ (NoSuchArgument db' index') -> conjoin [db === db', index === index']
        TypeError _ err' -> failWrongTypeError err'
        err' -> failWrongError err'

-- Generate a lambda taking an arbitrary (positive) number of arguments, plus a
-- positional index, then return that argument in the body. The type of the
-- lambda we get back should match.
propExistingArg :: Property
propExistingArg = forAllShrinkShow gen shr show $ \(t, index) ->
  let comp = lam t $ do
        arg1 <- arg Z index
        pure (AnArg arg1)
   in withCompilationSuccess comp $ \asg ->
        withToplevelCompNode asg $ \t' _ ->
          t' === t
  where
    gen :: Gen (CompT AbstractTy, Index "arg")
    gen = do
      Concrete argT <- arbitrary
      prefixArgs <- listOf (arbitrary @Concrete)
      suffixArgs <- listOf (arbitrary @Concrete)
      -- We know that lengths can't be negative, but GHC doesn't
      let index = fromJust . preview intIndex $ length prefixArgs
      let args = Vector.fromList $ coerce prefixArgs <> [argT] <> coerce suffixArgs
      pure (Comp0 $ ArgsAndResult args argT, index)
    -- We shrink only in the index and the number of arguments, as shrinking the
    -- argument types themselves doesn't change anything
    shr :: (CompT AbstractTy, Index "arg") -> [(CompT AbstractTy, Index "arg")]
    shr (t@(CompN _ (ArgsAndResult args _)), index)
      | arity t <= 1 = []
      | index == ix0 = do
          args' <- liftShrink (const []) . fmap Concrete $ args
          case args' of
            NilV -> [] -- no arguments left to use
            ConsV (Concrete res') _ -> pure (Comp0 (ArgsAndResult (coerce args') res'), index)
      | otherwise =
          let shrinkOnIndex = do
                index' <- shrink index
                let indexAsInt = review intIndex index
                case args Vector.!? indexAsInt of
                  Nothing -> [] -- Should be impossible
                  Just res' -> pure (Comp0 (ArgsAndResult args res'), index')
              shrinkOnArgs = do
                args' <- liftShrink (const []) . fmap Concrete $ args
                let indexAsInt = review intIndex index
                guard (indexAsInt < Vector.length args')
                case args' Vector.!? indexAsInt of
                  Nothing -> [] -- Should be impossible
                  Just (Concrete res') -> pure (Comp0 (ArgsAndResult (coerce args') res'), index)
           in shrinkOnIndex <|> shrinkOnArgs

boundTyVarHappy :: Assertion
boundTyVarHappy = run $ do
  lam lamTy $ do
    arg1 <- AnArg <$> arg Z ix0
    void $ boundTyVar Z ix0
    pure arg1
  where
    lamTy :: CompT AbstractTy
    lamTy = Comp1 $ tyvar Z ix0 :--:> ReturnT (tyvar Z ix0)

    run :: forall (a :: Type). ASGBuilder a -> IO ()
    run act = case runASGBuilder M.empty act of
      Left err' -> assertFailure . show $ err'
      Right {} -> pure ()

boundTyVarShouldFail :: Assertion
boundTyVarShouldFail = run $ boundTyVar Z ix0
  where
    run :: forall (a :: Type). (Show a) => ASGBuilder a -> IO ()
    run act = case runASGBuilder M.empty act of
      Left (TypeError _ (OutOfScopeTyVar db argpos)) ->
        if db == Z && argpos == ix0
          then pure ()
          else assertFailure $ "Expected OutOfScopeTyVar error for Z, ix0 but got: " <> show db <> ", " <> show argpos
      Left err' -> assertFailure $ "Expected an OutofScopeTyVar error, but got: " <> show err'
      Right x -> assertFailure $ "Expected boundTyVar to fail, but got: " <> show x

<<<<<<< HEAD
-- Intro form tests

nothingIntro :: TestTree
nothingIntro =
  runIntroFormTest "nothing" expectNothingThunk $
    dataConstructor "Maybe" "Nothing" mempty >>= typeIdVal
  where
    expectNothingThunk :: ValT AbstractTy
    expectNothingThunk = ThunkT . Comp1 . ReturnT $ Datatype "Maybe" (Vector.fromList [tyvar Z ix0])

justConcreteIntro :: TestTree
justConcreteIntro = runIntroFormTest "justConcreteIntro" expected $ do
  argRef <- AnId <$> lit AUnit
  dataConstructor "Maybe" "Just" (Vector.singleton argRef) >>= typeIdVal
  where
    expected :: ValT AbstractTy
    expected = ThunkT . Comp0 . ReturnT $ Datatype "Maybe" (Vector.singleton $ BuiltinFlat UnitT)

justRigidIntro :: TestTree
justRigidIntro = runIntroFormTest "justRigidIntro" expected $ do
  lamId <- lam lamTy $ do
    arg1 <- AnArg <$> arg Z ix0
    justRigid <- dataConstructor "Maybe" "Just" (Vector.singleton arg1)
    ret (AnId justRigid)
  lamThunked <- thunk lamId
  typeIdVal lamThunked
  where
    lamTy :: CompT AbstractTy
    lamTy = Comp1 $ tyvar Z ix0 :--:> ReturnT (ThunkT . Comp0 . ReturnT $ Datatype "Maybe" $ Vector.singleton (tyvar (S Z) ix0))

    expected :: ValT AbstractTy
    expected = ThunkT lamTy

justNothingIntro :: TestTree
justNothingIntro = runIntroFormTest "justNothingIntro" expectedThunk $ do
  thunk <- lam expectedComp $ do
    nothingThunk <- dataConstructor "Maybe" "Nothing" mempty
    var <- boundTyVar Z ix0
    nothingForced <- force (AnId nothingThunk)
    nothingApplied <- app nothingForced mempty (Vector.singleton . wedgeLeft . Just $ var)
    -- justNothing <- dataConstructor "Maybe" "Just" (Vector.singleton (AnId nothingApplied))
    -- justNothingForced <-  force (AnId justNothing)
    -- justNothingApplied <- app justNothingForced mempty (Vector.singleton Nowhere)
    -- ret (AnId justNothingApplied)
    -- justNothingInstantiated <- app justNothingForced mempty (Vector.singleton . wedgeLeft . Just $ var)
    ret (AnId nothingApplied)
  typeIdVal thunk
  where
    expectedComp :: CompT AbstractTy
    expectedComp =
      Comp1
        . ReturnT
        . Datatype "Maybe"
        . Vector.singleton
        -- . Datatype "Maybe"
        -- \$ Vector.singleton
        $ tyvar Z ix0

    expectedThunk :: ValT AbstractTy
    expectedThunk = ThunkT expectedComp

runIntroFormTest :: String -> ValT AbstractTy -> DebugASGBuilder (ValT AbstractTy) -> TestTree
runIntroFormTest nm expectedTy act = testCase nm $ case debugASGBuilder tyAppTestDatatypes act of
  Left err -> assertFailure ("ASG Error: " <> show err)
  Right actualTy -> assertEqual nm expectedTy actualTy

debugUndoRename :: TestTree
debugUndoRename = testCase "debugUndoRename" $ do
  let expectNothingThunk :: ValT AbstractTy
      expectNothingThunk = ThunkT . Comp1 . ReturnT $ Datatype "Maybe" (Vector.fromList [tyvar Z ix0])
      input =
        Comp0
          . ReturnT
          . ThunkT
          . Comp1
          . ReturnT
          $ Datatype "Maybe" (Vector.fromList [tyvar Z ix0])
  inputRenamed <-
    either (error . show) pure
      . runRenameM
      . renameCompT
      $ input
  case checkApp tyAppTestDatatypes inputRenamed mempty of
    Left err' -> assertFailure (show err')
    Right actual -> assertEqual "debugUndoRename" expectNothingThunk (undoRename actual)
=======
-- TODO: better name
newLamTest1 :: Assertion
newLamTest1 = case runASGBuilder M.empty fn of
  Left err' -> assertFailure (show err')
  Right {} -> pure ()
  where
    fn :: ASGBuilder Id
    fn = lam expected $ do
      f <- arg Z ix0 >>= force . AnArg
      a <- AnArg <$> arg Z ix1
      AnId <$> app f (Vector.singleton a)

    expected :: CompT AbstractTy
    expected =
      Comp2 $
        ThunkT (Comp0 $ tyvar (S Z) ix0 :--:> ReturnT (tyvar (S Z) ix1))
          :--:> tyvar Z ix0
          :--:> ReturnT (tyvar Z ix1)

newLamTest2 :: Assertion
newLamTest2 = case runASGBuilder tyAppTestDatatypes fn of
  Left err' -> assertFailure (show err')
  Right {} -> pure ()
  where
    fn :: ASGBuilder Id
    fn = lam expected $ do
      f <- arg Z ix0 >>= force . AnArg
      a <- AnArg <$> arg Z ix1
      AnId <$> app f (Vector.singleton a)

    expected :: CompT AbstractTy
    expected =
      Comp2 $
        ThunkT (Comp0 $ Datatype "Maybe" (Vector.singleton $ tyvar (S Z) ix0) :--:> ReturnT (tyvar (S Z) ix1))
          :--:> Datatype "Maybe" (Vector.singleton $ tyvar Z ix0)
          :--:> ReturnT (tyvar Z ix1)
>>>>>>> e5f136a7

-- Helpers

failWrongTypeError :: CovenantTypeError -> Property
failWrongTypeError err' = failWithCounterExample ("Unexpected type error: " <> show err')

failWrongError :: CovenantError -> Property
failWrongError err' = failWithCounterExample ("Unexpected error: " <> show err')

withCompilationFailure :: ASGBuilder Ref -> (CovenantError -> Property) -> Property
withCompilationFailure comp cb = case runASGBuilder M.empty comp of
  Left err' -> cb err'
  Right asg -> failWithCounterExample ("Unexpected success: " <> show asg)

withCompilationSuccess :: ASGBuilder Id -> (ASG -> Property) -> Property
withCompilationSuccess comp cb = case runASGBuilder M.empty comp of
  Left err' -> failWithCounterExample ("Unexpected failure: " <> show err')
  Right asg -> cb asg

withToplevelCompNode :: ASG -> (CompT AbstractTy -> CompNodeInfo -> Property) -> Property
withToplevelCompNode asg cb = case topLevelNode asg of
  ACompNode t info -> cb t info
  node -> failWithCounterExample ("Unexpected toplevel node: " <> show node)

failWithCounterExample :: String -> Property
failWithCounterExample msg = counterexample msg . property $ False

failUnexpectedCompNodeInfo :: CompNodeInfo -> Property
failUnexpectedCompNodeInfo info =
  failWithCounterExample ("Unexpected CompNodeInfo: " <> show info)

failUnexpectedValNodeInfo :: ValNodeInfo -> Property
failUnexpectedValNodeInfo info =
  failWithCounterExample ("Unexpected ValNodeInfo: " <> show info)

{- NOTE: Not 100% sure I won't need these
withExpectedId :: Ref -> (Id -> Property) -> Property
withExpectedId r cb = case r of
  AnId i -> cb i
  AnArg arg' -> failWithCounterExample ("Unexpected argument: " <> show arg')

withExpectedValNode :: Id -> ASG -> (ValT AbstractTy -> ValNodeInfo -> Property) -> Property
withExpectedValNode i asg cb = case nodeAt i asg of
  AValNode t info -> cb t info
  node -> failWithCounterExample ("Unexpected node: " <> show node)
--}<|MERGE_RESOLUTION|>--- conflicted
+++ resolved
@@ -7,7 +7,7 @@
 import Covenant.ASG
   ( ASG,
     ASGBuilder,
-    ASGNode (ACompNode),
+    ASGNode (ACompNode, AValNode),
     CompNodeInfo
       ( Builtin1,
         Builtin2,
@@ -44,34 +44,16 @@
     thunk,
     topLevelNode,
   )
-<<<<<<< HEAD
-import Covenant.Constant (AConstant (AUnit), typeConstant)
-import Covenant.DeBruijn (DeBruijn (S, Z))
-import Covenant.Index (Index, intIndex, ix0)
-=======
 import Covenant.Constant (typeConstant)
 import Covenant.DeBruijn (DeBruijn (S, Z))
 import Covenant.Index (Index, intIndex, ix0, ix1)
->>>>>>> e5f136a7
 import Covenant.Prim
   ( typeOneArgFunc,
     typeThreeArgFunc,
     typeTwoArgFunc,
   )
-<<<<<<< HEAD
 import Covenant.Test (Concrete (Concrete), DebugASGBuilder, checkApp, debugASGBuilder, renameCompT, runRenameM, tyAppTestDatatypes, typeIdVal, undoRename)
 import Covenant.Type (AbstractTy, BuiltinFlatT (UnitT), CompT (Comp0, Comp1, CompN), CompTBody (ArgsAndResult, ReturnT, (:--:>)), ValT (BuiltinFlat, Datatype, ThunkT), arity, tyvar)
-=======
-import Covenant.Test (Concrete (Concrete), tyAppTestDatatypes)
-import Covenant.Type
-  ( AbstractTy,
-    CompT (Comp0, Comp1, Comp2, CompN),
-    CompTBody (ArgsAndResult, ReturnT, (:--:>)),
-    ValT (Datatype, ThunkT),
-    arity,
-    tyvar,
-  )
->>>>>>> e5f136a7
 import Covenant.Util (pattern ConsV, pattern NilV)
 import Data.Coerce (coerce)
 import Data.Kind (Type)
@@ -93,7 +75,7 @@
     shrink,
     (===),
   )
-import Test.Tasty (adjustOption, defaultMain, testGroup)
+import Test.Tasty (TestTree, adjustOption, defaultMain, testGroup)
 import Test.Tasty.HUnit (Assertion, assertEqual, assertFailure, testCase)
 import Test.Tasty.QuickCheck (QuickCheckTests, testProperty)
 
@@ -239,25 +221,6 @@
             force (AnId thunkI)
        in (comp, forceThunkComp)
 
-<<<<<<< HEAD
--- As we can't build toplevel value ASGs, this has to be a bit roundabout
-propApplyReturn :: Property
-propApplyReturn = forAllShrinkShow arbitrary shrink show $ \c ->
-  let comp = do
-        i <- lit c
-        ret (AnId i)
-      applyReturnComp = do
-        i <- comp
-        applied <- app i Vector.empty mempty
-        ret (AnId applied)
-   in withCompilationSuccess comp $ \expectedASG ->
-        withCompilationSuccess applyReturnComp $ \applyReturnASG ->
-          withToplevelCompNode expectedASG $ \expectedT _ ->
-            withToplevelCompNode applyReturnASG $ \actualT _ ->
-              expectedT === actualT
-
-=======
->>>>>>> e5f136a7
 propForceComp :: Property
 propForceComp = forAllShrinkShow arbitrary shrink show $ \x ->
   let comp =
@@ -300,18 +263,11 @@
 
 propApplyToVal :: Property
 propApplyToVal = forAllShrinkShow arbitrary shrink show $ \c args ->
-<<<<<<< HEAD
-  let comp = do
-        args' <- traverse (fmap AnId . lit) args
-        i <- lit c
-        app i args' mempty
-=======
   let comp =
         AnId <$> do
           args' <- traverse (fmap AnId . lit) args
           i <- lit c
           app i args'
->>>>>>> e5f136a7
    in withCompilationFailure comp $ \case
         TypeError _ (ApplyToValType t) -> typeConstant c === t
         TypeError _ err' -> failWrongTypeError err'
@@ -319,18 +275,11 @@
 
 propApplyToError :: Property
 propApplyToError = forAllShrinkShow arbitrary shrink show $ \args ->
-<<<<<<< HEAD
-  let comp = do
-        args' <- traverse (fmap AnId . lit) args
-        i <- err
-        app i args' mempty
-=======
   let comp =
         AnId <$> do
           args' <- traverse (fmap AnId . lit) args
           i <- err
           app i args'
->>>>>>> e5f136a7
    in withCompilationFailure comp $ \case
         TypeError _ ApplyToError -> property True
         TypeError _ err' -> failWrongTypeError err'
@@ -346,15 +295,6 @@
         Right (Left bi2) -> typeTwoArgFunc bi2
         Right (Right bi3) -> typeThreeArgFunc bi3
 
-<<<<<<< HEAD
-      comp = do
-        i <- builtin1 f
-        arg' <- case arg1 of
-          Left bi1 -> builtin1 bi1
-          Right (Left bi2) -> builtin2 bi2
-          Right (Right bi3) -> builtin3 bi3
-        app i (Vector.singleton . AnId $ arg') mempty
-=======
       comp =
         AnId <$> do
           i <- builtin1 f
@@ -363,7 +303,6 @@
             Right (Left bi2) -> builtin2 bi2
             Right (Right bi3) -> builtin3 bi3
           app i (Vector.singleton . AnId $ arg')
->>>>>>> e5f136a7
    in withCompilationFailure comp $ \case
         TypeError _ (ApplyCompType actualT) -> t === actualT
         TypeError _ err' -> failWrongTypeError err'
@@ -451,93 +390,6 @@
       Left err' -> assertFailure $ "Expected an OutofScopeTyVar error, but got: " <> show err'
       Right x -> assertFailure $ "Expected boundTyVar to fail, but got: " <> show x
 
-<<<<<<< HEAD
--- Intro form tests
-
-nothingIntro :: TestTree
-nothingIntro =
-  runIntroFormTest "nothing" expectNothingThunk $
-    dataConstructor "Maybe" "Nothing" mempty >>= typeIdVal
-  where
-    expectNothingThunk :: ValT AbstractTy
-    expectNothingThunk = ThunkT . Comp1 . ReturnT $ Datatype "Maybe" (Vector.fromList [tyvar Z ix0])
-
-justConcreteIntro :: TestTree
-justConcreteIntro = runIntroFormTest "justConcreteIntro" expected $ do
-  argRef <- AnId <$> lit AUnit
-  dataConstructor "Maybe" "Just" (Vector.singleton argRef) >>= typeIdVal
-  where
-    expected :: ValT AbstractTy
-    expected = ThunkT . Comp0 . ReturnT $ Datatype "Maybe" (Vector.singleton $ BuiltinFlat UnitT)
-
-justRigidIntro :: TestTree
-justRigidIntro = runIntroFormTest "justRigidIntro" expected $ do
-  lamId <- lam lamTy $ do
-    arg1 <- AnArg <$> arg Z ix0
-    justRigid <- dataConstructor "Maybe" "Just" (Vector.singleton arg1)
-    ret (AnId justRigid)
-  lamThunked <- thunk lamId
-  typeIdVal lamThunked
-  where
-    lamTy :: CompT AbstractTy
-    lamTy = Comp1 $ tyvar Z ix0 :--:> ReturnT (ThunkT . Comp0 . ReturnT $ Datatype "Maybe" $ Vector.singleton (tyvar (S Z) ix0))
-
-    expected :: ValT AbstractTy
-    expected = ThunkT lamTy
-
-justNothingIntro :: TestTree
-justNothingIntro = runIntroFormTest "justNothingIntro" expectedThunk $ do
-  thunk <- lam expectedComp $ do
-    nothingThunk <- dataConstructor "Maybe" "Nothing" mempty
-    var <- boundTyVar Z ix0
-    nothingForced <- force (AnId nothingThunk)
-    nothingApplied <- app nothingForced mempty (Vector.singleton . wedgeLeft . Just $ var)
-    -- justNothing <- dataConstructor "Maybe" "Just" (Vector.singleton (AnId nothingApplied))
-    -- justNothingForced <-  force (AnId justNothing)
-    -- justNothingApplied <- app justNothingForced mempty (Vector.singleton Nowhere)
-    -- ret (AnId justNothingApplied)
-    -- justNothingInstantiated <- app justNothingForced mempty (Vector.singleton . wedgeLeft . Just $ var)
-    ret (AnId nothingApplied)
-  typeIdVal thunk
-  where
-    expectedComp :: CompT AbstractTy
-    expectedComp =
-      Comp1
-        . ReturnT
-        . Datatype "Maybe"
-        . Vector.singleton
-        -- . Datatype "Maybe"
-        -- \$ Vector.singleton
-        $ tyvar Z ix0
-
-    expectedThunk :: ValT AbstractTy
-    expectedThunk = ThunkT expectedComp
-
-runIntroFormTest :: String -> ValT AbstractTy -> DebugASGBuilder (ValT AbstractTy) -> TestTree
-runIntroFormTest nm expectedTy act = testCase nm $ case debugASGBuilder tyAppTestDatatypes act of
-  Left err -> assertFailure ("ASG Error: " <> show err)
-  Right actualTy -> assertEqual nm expectedTy actualTy
-
-debugUndoRename :: TestTree
-debugUndoRename = testCase "debugUndoRename" $ do
-  let expectNothingThunk :: ValT AbstractTy
-      expectNothingThunk = ThunkT . Comp1 . ReturnT $ Datatype "Maybe" (Vector.fromList [tyvar Z ix0])
-      input =
-        Comp0
-          . ReturnT
-          . ThunkT
-          . Comp1
-          . ReturnT
-          $ Datatype "Maybe" (Vector.fromList [tyvar Z ix0])
-  inputRenamed <-
-    either (error . show) pure
-      . runRenameM
-      . renameCompT
-      $ input
-  case checkApp tyAppTestDatatypes inputRenamed mempty of
-    Left err' -> assertFailure (show err')
-    Right actual -> assertEqual "debugUndoRename" expectNothingThunk (undoRename actual)
-=======
 -- TODO: better name
 newLamTest1 :: Assertion
 newLamTest1 = case runASGBuilder M.empty fn of
@@ -574,7 +426,6 @@
         ThunkT (Comp0 $ Datatype "Maybe" (Vector.singleton $ tyvar (S Z) ix0) :--:> ReturnT (tyvar (S Z) ix1))
           :--:> Datatype "Maybe" (Vector.singleton $ tyvar Z ix0)
           :--:> ReturnT (tyvar Z ix1)
->>>>>>> e5f136a7
 
 -- Helpers
 
