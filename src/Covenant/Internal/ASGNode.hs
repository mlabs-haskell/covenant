--- conflicted
+++ resolved
@@ -30,16 +30,11 @@
       Eq,
       -- | @since 1.0.0
       Ord,
-<<<<<<< HEAD
       -- | @since 1.0.0
       Bounded,
-      -- | We need this for internal reasons, even though this type class is
-      -- terrible.
-=======
       -- | Needed for internal reasons, even though this type class is terrible.
       --
       -- @since 1.0.0
->>>>>>> 4793dbe4
       Enum
     )
     via Word64
