-- |
-- Module: Covenant.Constant
-- Copyright: (C) MLabs 2025
-- License: Apache 2.0
-- Maintainer: koz@mlabs.city, sean@mlabs.city
--
-- Representation of Plutus constants in Covenant.
--
-- @since 1.0.0
module Covenant.Constant
  ( -- * Types
    AConstant (..),

    -- * Functions
    typeConstant,
  )
where

import Covenant.Internal.Type
  ( BuiltinFlatT (BoolT, ByteStringT, IntegerT, StringT, UnitT),
    ValT (BuiltinFlat),
  )
import Data.ByteString (ByteString)
import Data.Kind (Type)
import Data.Text (Text)
import Test.QuickCheck
  ( Arbitrary (arbitrary, shrink),
    oneof,
  )
import Test.QuickCheck.Instances.ByteString ()
import Test.QuickCheck.Instances.Text ()
import Test.QuickCheck.Instances.Vector ()

-- | A Plutus constant term.
--
-- @since 1.0.0
data AConstant
  = AUnit
  | ABoolean Bool
  | AnInteger Integer
  | AByteString ByteString
  | AString Text
  deriving stock
    ( -- | @since 1.0.0
      Eq,
      -- | @since 1.0.0
      Ord,
      -- | @since 1.0.0
      Show
    )

-- | @since 1.0.0
<<<<<<< HEAD
typeConstant ::
  forall (a :: Type).
  AConstant ->
  ValT a
typeConstant =
  BuiltinFlat . \case
    AUnit -> UnitT
    ABoolean _ -> BoolT
    AnInteger _ -> IntegerT
    AByteString _ -> ByteStringT
    AString _ -> StringT

-- | @since 1.0.0
=======
>>>>>>> c6ce65bf
instance Arbitrary AConstant where
  {-# INLINEABLE arbitrary #-}
  arbitrary =
    oneof
      [ pure AUnit,
        ABoolean <$> arbitrary,
        AnInteger <$> arbitrary,
        AByteString <$> arbitrary,
        AString <$> arbitrary
      ]
  {-# INLINEABLE shrink #-}
  shrink = \case
    AUnit -> []
    ABoolean b -> ABoolean <$> shrink b
    AnInteger i -> AnInteger <$> shrink i
    AByteString bs -> AByteString <$> shrink bs
    AString t -> AString <$> shrink t

-- | Produce the type of a given constant.
--
-- @since 1.0.0
typeConstant ::
  forall (a :: Type).
  AConstant -> ValT a
typeConstant =
  BuiltinFlat . \case
    AUnit -> UnitT
    ABoolean _ -> BoolT
    AnInteger _ -> IntegerT
    AByteString _ -> ByteStringT
    AString _ -> StringT<|MERGE_RESOLUTION|>--- conflicted
+++ resolved
@@ -49,23 +49,6 @@
       Show
     )
 
--- | @since 1.0.0
-<<<<<<< HEAD
-typeConstant ::
-  forall (a :: Type).
-  AConstant ->
-  ValT a
-typeConstant =
-  BuiltinFlat . \case
-    AUnit -> UnitT
-    ABoolean _ -> BoolT
-    AnInteger _ -> IntegerT
-    AByteString _ -> ByteStringT
-    AString _ -> StringT
-
--- | @since 1.0.0
-=======
->>>>>>> c6ce65bf
 instance Arbitrary AConstant where
   {-# INLINEABLE arbitrary #-}
   arbitrary =
