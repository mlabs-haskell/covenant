{-# LANGUAGE AllowAmbiguousTypes #-}
{-# LANGUAGE PatternSynonyms #-}

-- |
-- Module: Covenant.ASG
-- Copyright: (C) MLabs 2025
-- License: Apache 2.0
-- Maintainer: koz@mlabs.city, farseen@mlabs.city, sean@mlabs.city
--
-- Contains the basic functionality to build up Covenant expressions
-- programmatically.
--
-- Throughout, we will refer to the \'ASG\' in a number of contexts. This stands
-- for \'abstract syntax graph\', which is an AST (abstract syntax tree) with as
-- much sharing of substructure as possible. This makes it a DAG (directed
-- acyclic graph), hence its name change. We achieve this using hash consing:
-- please see the Covenant wiki for more details about how this works.
--
-- @since 1.0.0
module Covenant.ASG
  ( -- * Types
    Id,
    Arg,
    Bound,
    Ref (..),
    PrimCall (..),
    ASGNode (Lit, Lam, Prim, App, Let),
    Scope,
    ASG,
    ASGNeighbourhood,
    ASGZipper,

    -- * Functions

    -- ** Scope construction
    emptyScope,

    -- ** Builder functionality
    lit,
    prim,
    arg,
    bound,
    app,
    lam,
    letBind,

    -- ** Compile
    compileASG,

    -- ** Walking the ASG

    -- *** High-level wrapper
    ASGMove (..),
    ASGMoves (..),
    runASGZipper,
    moveASGView,
    currentASGView,

    -- *** Low-level interface
    openASGZipper,
    closeASGZipper,
    viewASGZipper,
    downASGZipper,
    leftASGZipper,
    rightASGZipper,
    upASGZipper,
  )
where

<<<<<<< HEAD
import Control.Monad.Action
  ( Action (StateOf, act),
    Actionable,
    MonadUpdate (request, update),
    UpdateT,
    actionable,
    runUpdateT,
  )
=======
import Control.Monad.HashCons (MonadHashCons (refTo))
import Covenant.Constant (AConstant)
>>>>>>> 88264516
import Covenant.Internal.ASG
  ( ASG,
    ASGNeighbourhood,
    ASGZipper,
    closeASGZipper,
    compileASG,
    downASGZipper,
    leftASGZipper,
    openASGZipper,
    rightASGZipper,
    upASGZipper,
    viewASGZipper,
  )
import Covenant.Internal.ASGNode
  ( ASGNode (AppInternal, LamInternal, LetInternal, LitInternal, PrimInternal),
    Arg (Arg),
    Bound (Bound),
    Id,
    PrimCall (PrimCallOne, PrimCallSix, PrimCallThree, PrimCallTwo),
    Ref (ABound, AnArg, AnId),
    pattern App,
    pattern Lam,
    pattern Let,
    pattern Lit,
    pattern Prim,
  )
import Data.Kind (Type)
<<<<<<< HEAD
import Data.Monoid (Endo (Endo))
=======
>>>>>>> 88264516
import Data.Proxy (Proxy (Proxy))
import GHC.TypeNats (CmpNat, KnownNat, natVal, type (+))
import Numeric.Natural (Natural)

-- | A proof of how many arguments and @let@-binds are available to a Covenant
-- program. Put another way, a value of type @'Scope' n m@ means that we are
-- under @n@ lambdas (each with an argument we can refer to) and @m@ @let@
-- bindings (each with a bound variable we can refer to.
--
-- @since 1.0.0
data Scope (args :: Natural) (lets :: Natural) = Scope
  deriving stock
    ( -- | @since 1.0.0
      Eq,
      -- | @since 1.0.0
      Show
    )

-- | Constructs the 'Scope' that proves nothing.
--
-- @since 1.0.0
emptyScope :: Scope 0 0
emptyScope = Scope

-- | Construct a literal (constant) value.
--
-- @since 1.0.0
lit ::
  forall (m :: Type -> Type).
  (MonadHashCons Id ASGNode m) =>
  AConstant -> m Id
lit = refTo . LitInternal

-- | Construct a primitive function call.
--
-- @since 1.0.0
prim ::
  forall (m :: Type -> Type).
  (MonadHashCons Id ASGNode m) =>
  PrimCall -> m Id
prim = refTo . PrimInternal

-- | Construct a function application. The first argument is (an expression
-- evaluating to) a function, the second argument is (an expression evaluating
-- to) an argument.
--
-- = Important note
--
-- Currently, this does not verify that the first argument is indeed a function,
-- nor that the second argument is appropriate.
--
-- @since 1.0.0
app ::
  forall (m :: Type -> Type).
  (MonadHashCons Id ASGNode m) =>
  Ref -> Ref -> m Id
app f x = refTo (AppInternal f x)

-- | Given a proof of scope, construct one of the arguments in that scope. This
-- requires use of @TypeApplications@ to select which argument you are
-- interested in: argument @0@ is the one from the nearest lambda, argument @1@
-- is the one from the next enclosing lambda, and so on.
--
-- See the documentation for 'lam' for an example of how this function should be
-- used.
--
-- @since 1.0.0
arg ::
  forall (n :: Natural) (m :: Natural) (lets :: Natural).
  (KnownNat n, CmpNat n m ~ LT) =>
  Scope m lets ->
  Arg
arg Scope = Arg . fromIntegral . natVal $ Proxy @n

-- | Given a proof of scope, construct one of the @let@-bound variables in that
-- scope. This requires use of @TypeApplications@ to select which bound variable
-- you are interested in: bound variable @0@ is the one from the nearest @let@,
-- bound variable @1@ is the one from the next enclosing @let@, and so on.
--
-- See the documentation for 'letBind' for an example of how this function
-- should be used.
--
-- @since 1.0.0
bound ::
  forall (n :: Natural) (args :: Natural) (m :: Natural).
  (KnownNat n, CmpNat n m ~ LT) =>
  Scope args m ->
  Bound
bound Scope = Bound . fromIntegral . natVal $ Proxy @n

-- | Given a proof of scope, and a function to construct a lambda body using a
-- \'larger\' proof of scope, construct a lambda with that body.
--
-- For example, this is how you define @id@:
--
-- > lam emptyScope $ \s10 -> pure . AnArg $ arg @0 s10
--
-- This is @const@:
--
-- > lam emptyScope $ \s10 -> AnId <$> lam s10 (\s20 -> pure . AnArg $ arg @1 s20)
--
-- @since 1.0.0
lam ::
  forall (args :: Natural) (binds :: Natural) (m :: Type -> Type).
  (MonadHashCons Id ASGNode m) =>
  Scope args binds ->
  (Scope (args + 1) binds -> m Ref) ->
  m Id
lam Scope f = do
  res <- f Scope
  refTo . LamInternal $ res

-- | Given a proof of scope, a 'Ref' to an expression to bind to, and a function
-- to construct a @let@-binding body using a \'larger\' proof of scope, construct
-- a @let@ binding with that body.
--
-- For example, if you wanted a local variable binding the result of multiplying
-- 5 by 4, which then gets squared, you would do this:
--
-- > do
-- >     five <- lit 5
-- >     four <- lit 4
-- >     prod <- mul five four
-- >     letBind emptyScope prod $ \s01 ->
-- >          mul (ABound . bound @0 $ s01) (ABound . bound @0 $ s01)
--
-- @since 1.0.0
letBind ::
  forall (args :: Natural) (binds :: Natural) (m :: Type -> Type).
  (MonadHashCons Id ASGNode m) =>
  Scope args binds ->
  Ref ->
  (Scope args (binds + 1) -> m Ref) ->
  m Id
letBind Scope r f = do
  res <- f Scope
<<<<<<< HEAD
  idOf . LetInternal r $ res

-- | The possible moves in the 'ASGZipper' wrapper monad. These need to be
-- wrapped in 'ASGMoves' to make them usable with the update monad
-- implementation: see 'moveASGView' for a helper avoiding this.
--
-- @since 1.0.0
data ASGMove
  = ASGMoveLeft
  | ASGMoveRight
  | ASGMoveUp
  | ASGMoveDown
  deriving stock
    ( -- | @since 1.0.0
      Eq,
      -- | @since 1.0.0
      Show
    )

-- | Wrapper needed to make 'ASGMove' a monoid, so that an update monad
-- implementation of traversing the ASG is possible.
--
-- @since 1.0.0
newtype ASGMoves = ASGMoves (Actionable ASGMove)
  deriving
    ( -- | @since 1.0.0
      Semigroup,
      -- | @since 1.0.0
      Monoid
    )
    via Actionable ASGMove

-- | @since 1.0.0
instance Action ASGMoves where
  type StateOf ASGMoves = ASGZipper
  {-# INLINEABLE act #-}
  act (ASGMoves moves) = foldMap go moves
    where
      go :: ASGMove -> Endo ASGZipper
      go =
        Endo . \case
          ASGMoveLeft -> leftASGZipper
          ASGMoveRight -> rightASGZipper
          ASGMoveDown -> downASGZipper
          ASGMoveUp -> upASGZipper

-- | Given an 'ASG', open a zipper into it, perform the movements required by
-- the computation, then reclose the zipper at the end. Also produces the moves
-- made as part of the computation.
--
-- @since 1.0.0
runASGZipper ::
  forall (m :: Type -> Type) (a :: Type).
  (Functor m) =>
  UpdateT ASGMoves m a ->
  ASG ->
  m (ASG, ASGMoves, a)
runASGZipper comp =
  fmap (\(z, ms, x) -> (closeASGZipper z, ms, x)) . runUpdateT comp . openASGZipper

-- | Given a direction, attempt to move in that direction. More specifically:
--
-- * 'ASGMoveLeft' attempts to move to the rightmost left sibling of the
-- currently-focused node.
-- * 'ASGMoveRight' attempts to move to the leftmost right sibling of the
-- currently-focused node.
-- * 'ASGMoveDown' moves to the leftmost child of the currently-focused node.
-- * 'ASGMoveUp' moves to the parent of the currently-focused node. If the node
-- has multiple parents, the move is a \'reversal\' of whatever move got us
-- there.
--
-- If a move is impossible, nothing happens.
--
-- = Note
--
-- This mirrors the movement functionality over \'raw\' 'ASGZipper's. See the
-- descriptions of those functions for more precise information.
--
-- @since 1.0.0
moveASGView ::
  forall (m :: Type -> Type).
  (MonadUpdate ASGMoves m) =>
  ASGMove ->
  m ()
moveASGView = update . ASGMoves . actionable

-- | Get the current implicit zipper state.
--
-- @since 1.0.0
currentASGView ::
  forall (m :: Type -> Type).
  (MonadUpdate ASGMoves m) =>
  m ASGZipper
currentASGView = request
=======
  refTo . LetInternal r $ res
>>>>>>> 88264516
<|MERGE_RESOLUTION|>--- conflicted
+++ resolved
@@ -67,7 +67,6 @@
   )
 where
 
-<<<<<<< HEAD
 import Control.Monad.Action
   ( Action (StateOf, act),
     Actionable,
@@ -76,10 +75,8 @@
     actionable,
     runUpdateT,
   )
-=======
 import Control.Monad.HashCons (MonadHashCons (refTo))
 import Covenant.Constant (AConstant)
->>>>>>> 88264516
 import Covenant.Internal.ASG
   ( ASG,
     ASGNeighbourhood,
@@ -107,10 +104,7 @@
     pattern Prim,
   )
 import Data.Kind (Type)
-<<<<<<< HEAD
 import Data.Monoid (Endo (Endo))
-=======
->>>>>>> 88264516
 import Data.Proxy (Proxy (Proxy))
 import GHC.TypeNats (CmpNat, KnownNat, natVal, type (+))
 import Numeric.Natural (Natural)
@@ -247,8 +241,7 @@
   m Id
 letBind Scope r f = do
   res <- f Scope
-<<<<<<< HEAD
-  idOf . LetInternal r $ res
+  refTo . LetInternal r $ res
 
 -- | The possible moves in the 'ASGZipper' wrapper monad. These need to be
 -- wrapped in 'ASGMoves' to make them usable with the update monad
@@ -341,7 +334,4 @@
   forall (m :: Type -> Type).
   (MonadUpdate ASGMoves m) =>
   m ASGZipper
-currentASGView = request
-=======
-  refTo . LetInternal r $ res
->>>>>>> 88264516
+currentASGView = request