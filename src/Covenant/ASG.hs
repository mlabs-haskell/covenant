{-# LANGUAGE PatternSynonyms #-}
{-# LANGUAGE ViewPatterns #-}

-- |
-- Module: Covenant.ASG
-- Copyright: (C) MLabs 2025
-- License: Apache 2.0
-- Maintainer: koz@mlabs.city, sean@mlabs.city
--
-- The Covenant ASG, and ways to programmatically build it.
--
-- = Note
--
-- We use the term \'ASG\' to refer to \'abstract syntax graph\'. This is
-- because Covenant uses hash consing to ensure duplicate nodes do not exist,
-- thus producing a DAG structure, rather than a tree.
--
-- @since 1.0.0
module Covenant.ASG
  ( -- * The ASG itself

    -- ** Types
    ASG,
    ASGEnv (..),

    -- ** Functions
    topLevelNode,
    nodeAt,

    -- * ASG components

    -- ** Types
    Id,
    Ref (..),
    Arg,
    CompNodeInfo
      ( Builtin1,
        Builtin2,
        Builtin3,
        Builtin6,
        Lam,
        Force
      ),
    ValNodeInfo (Lit, App, Thunk, Cata, DataConstructor),
    ASGNode (..),

    -- ** Functions
    typeASGNode,

    -- * ASG builder

    -- ** Types
    CovenantError (..),
    ScopeInfo (..),
    ASGBuilder,
    TypeAppError (..),
    RenameError (..),
    CovenantTypeError (..),
    BoundTyVar,

    -- ** Introducers
    arg,
    builtin1,
    builtin2,
    builtin3,
    builtin6,
    force,
    lam,
    err,
    lit,
    thunk,
    app,
    cata,
    boundTyVar,
    dataConstructor,

    -- ** Elimination

    -- *** Environment
    defaultDatatypes,

    -- *** Function
    runASGBuilder,
  )
where

import Control.Monad (foldM, unless, zipWithM)
import Control.Monad.Except
  ( ExceptT,
    MonadError (throwError),
    runExceptT,
  )
import Control.Monad.HashCons
  ( HashConsT,
    MonadHashCons (lookupRef, refTo),
    runHashConsT,
  )
import Control.Monad.Reader
  ( MonadReader (local),
    ReaderT,
    asks,
    runReaderT,
  )
import Covenant.Constant (AConstant, typeConstant)
import Covenant.Data (DatatypeInfo, mapValT, mkDatatypeInfo)
<<<<<<< HEAD
import Covenant.DeBruijn (DeBruijn (S), asInt)
import Covenant.Index (Count, Index, count0, intCount, intIndex, wordCount)
=======
import Covenant.DeBruijn (DeBruijn (S, Z), asInt)
import Covenant.Index (Index, intIndex)
>>>>>>> e5f136a7
import Covenant.Internal.KindCheck (checkEncodingArgs)
import Covenant.Internal.Ledger (ledgerTypes)
import Covenant.Internal.Rename
  ( RenameError
      ( InvalidAbstractionReference
      ),
    renameCompT,
    renameDatatypeInfo,
    renameValT,
    runRenameM,
    undoRename,
    unsafeExperimentalRunRenameM,
  )
import Covenant.Internal.Strategy (PlutusDataConstructor (PlutusB, PlutusConstr, PlutusI, PlutusList, PlutusMap))
import Covenant.Internal.Term
  ( ASGNode (ACompNode, AValNode, AnError),
    ASGNodeType (CompNodeType, ErrorNodeType, ValNodeType),
    Arg (Arg),
    CompNodeInfo
      ( Builtin1Internal,
        Builtin2Internal,
        Builtin3Internal,
        Builtin6Internal,
        ForceInternal,
        LamInternal
      ),
    CovenantTypeError
      ( ApplyCompType,
        ApplyToError,
        ApplyToValType,
        BrokenIdReference,
        CataApplyToNonValT,
        CataNotAnAlgebra,
        CataUnsuitable,
        CataWrongBuiltinType,
        CataWrongValT,
        ConstructorDoesNotExistForType,
        DatatypeInfoRenameError,
        EncodingError,
        FailedToRenameInstantiation,
        ForceCompType,
        ForceError,
        ForceNonThunk,
<<<<<<< HEAD
        IntroFormErrorNodeField,
        IntroFormWrongNumArgs,
        InvalidOpaqueField,
=======
        LambdaResultsInCompType,
>>>>>>> e5f136a7
        LambdaResultsInNonReturn,
        NoSuchArgument,
        OutOfScopeTyVar,
        RenameArgumentFailed,
        RenameFunctionFailed,
        ReturnCompType,
        ReturnWrapsCompType,
        ReturnWrapsError,
        ThunkError,
        ThunkValType,
        TypeDoesNotExist,
        UndeclaredOpaquePlutusDataCtor,
        UnificationError,
        WrongReturnType
      ),
    Id,
    Ref (AnArg, AnId),
    ValNodeInfo (AppInternal, CataInternal, DataConstructorInternal, LitInternal, ThunkInternal),
    typeASGNode,
    typeId,
    typeRef,
  )
import Covenant.Internal.Type
  ( AbstractTy (BoundAt),
    BuiltinFlatT (ByteStringT, IntegerT),
    CompT (CompT),
    CompTBody (CompTBody),
    Constructor,
    ConstructorName,
    DataDeclaration (DataDeclaration, OpaqueData),
    Renamed (Unifiable),
    TyName,
    ValT (Abstraction, BuiltinFlat, Datatype, ThunkT),
    arity,
  )
import Covenant.Internal.Unification
  ( TypeAppError
      ( DatatypeInfoRenameFailed,
        DoesNotUnify,
        ExcessArgs,
        ImpossibleHappened,
        InsufficientArgs,
        LeakingUnifiable,
        LeakingWildcard,
        NoBBForm,
        NoDatatypeInfo
      ),
    UnifyM,
    checkApp,
    fixUp,
    reconcile,
    runUnifyM,
    substitute,
    unify,
  )
import Covenant.Prim
  ( OneArgFunc,
    SixArgFunc,
    ThreeArgFunc,
    TwoArgFunc,
    typeOneArgFunc,
    typeSixArgFunc,
    typeThreeArgFunc,
    typeTwoArgFunc,
  )
<<<<<<< HEAD
import Covenant.Type (CompT (Comp0), CompTBody (ReturnT), tyvar)
=======
import Covenant.Type (ValT (Abstraction))
>>>>>>> e5f136a7
import Data.Bimap (Bimap)
import Data.Bimap qualified as Bimap
import Data.Coerce (coerce)
import Data.Foldable (find)
import Data.Functor.Identity (Identity, runIdentity)
import Data.Kind (Type)
import Data.Map.Strict (Map)
import Data.Map.Strict qualified as Map
import Data.Maybe (catMaybes, fromJust, isJust)
import Data.Set qualified as Set
import Data.Text qualified as T
import Data.Vector (Vector)
import Data.Vector qualified as Vector
import Data.Vector.NonEmpty qualified as NonEmpty
import Data.Void (Void, vacuous)
import Data.Wedge (Wedge (Here, Nowhere, There), wedge, wedgeLeft, wedgeRight)
import Data.Word (Word32)
import Debug.Trace (traceM)
import Optics.Core
  ( A_Lens,
    LabelOptic (labelOptic),
    at,
    folded,
    ix,
    lens,
    over,
    preview,
    review,
    toListOf,
    view,
    (%),
    _1,
    _2,
  )

-- | A fully-assembled Covenant ASG.
--
-- @since 1.0.0
newtype ASG = ASG (Id, Map Id ASGNode)
  deriving stock
    ( -- | @since 1.0.0
      Eq,
      -- | @since 1.0.0
      Show
    )

-- Note (Koz, 24/04/25): The `topLevelNode` and `nodeAt` functions use `fromJust`,
-- because we can guarantee it's impossible to miss. For an end user, the only
-- way to get hold of an `Id` is by inspecting a node, and since we control how
-- these are built and assigned, and users can't change them, it's safe.
--
-- It is technically possible to escape this safety regime by having two
-- different `ASG`s and mixing up their `Id`s. However, this is both vanishingly
-- unlikely and probably not worth trying to protect against, given the nuisance
-- of having to work in `Maybe` all the time.

-- | Retrieves the top-level node of an ASG.
--
-- @since 1.0.0
topLevelNode :: ASG -> ASGNode
topLevelNode asg@(ASG (rootId, _)) = nodeAt rootId asg

-- | Given an 'Id' and an ASG, produces the node corresponding to that 'Id'.
--
-- = Important note
--
-- This is only safe to use if the 'Id' comes from a node in the argument 'ASG'.
-- 'Id's valid in one ASG are not likely to be valid in another. \'Mixing
-- and matching\' 'Id's from different ASGs will at best produce unexpected
-- results, and at worst will crash. You have been warned.
--
-- @since 1.0.0
nodeAt :: Id -> ASG -> ASGNode
nodeAt i (ASG (_, mappings)) = fromJust . Map.lookup i $ mappings

data ASGEnv = ASGEnv ScopeInfo (Map TyName (DatatypeInfo AbstractTy))

instance
  (k ~ A_Lens, a ~ ScopeInfo, b ~ ScopeInfo) =>
  LabelOptic "scopeInfo" k ASGEnv ASGEnv a b
  where
  {-# INLINEABLE labelOptic #-}
  labelOptic =
    lens
      (\(ASGEnv si _) -> si)
      (\(ASGEnv _ dti) si -> ASGEnv si dti)

instance
  (k ~ A_Lens, a ~ Map TyName (DatatypeInfo AbstractTy), b ~ Map TyName (DatatypeInfo AbstractTy)) =>
  LabelOptic "datatypeInfo" k ASGEnv ASGEnv a b
  where
  {-# INLINEABLE labelOptic #-}
  labelOptic =
    lens
      (\(ASGEnv _ dti) -> dti)
      (\(ASGEnv si _) dti -> ASGEnv si dti)

-- | A tracker for scope-related information while building an ASG
-- programmatically. Currently only tracks available arguments.
--
-- = Important note
--
-- This is a fairly low-level type, designed specifically for ASG construction.
-- While you can do arbitrary things with it, changing things in it outside of
-- the functionality provided by this module is not recommended, unless you know
-- /exactly/ what you're doing.
--
-- @since 1.0.0
newtype ScopeInfo = ScopeInfo (Vector (Word32, Vector (ValT AbstractTy)))
  deriving stock
    ( -- | @since 1.0.0
      Eq,
      -- | @since 1.0.0
      Show
    )

-- | Gives access to the argument information for the current, and all
-- enclosing, scopes. The \'outer\' 'Vector' is a stack of scopes, with lower
-- indexes corresponding to closer scopes: index 0 is our scope, 1 is our
-- enclosing scope, 2 is the enclosing scope of our enclosing scope, etc. The
-- \'inner\' 'Vector's are positional lists of argument types.
--
-- @since 1.0.0
instance
  (k ~ A_Lens, a ~ Vector (Word32, Vector (ValT AbstractTy)), b ~ Vector (Word32, Vector (ValT AbstractTy))) =>
  LabelOptic "argumentInfo" k ScopeInfo ScopeInfo a b
  where
  {-# INLINEABLE labelOptic #-}
  labelOptic = lens coerce (\_ v -> ScopeInfo v)

-- | A Plutus primop with one argument.
--
-- @since 1.0.0
pattern Builtin1 :: OneArgFunc -> CompNodeInfo
pattern Builtin1 f <- Builtin1Internal f

-- | A Plutus primop with two arguments.
--
-- @since 1.0.0
pattern Builtin2 :: TwoArgFunc -> CompNodeInfo
pattern Builtin2 f <- Builtin2Internal f

-- | A Plutus primop with three arguments.
--
-- @since 1.0.0
pattern Builtin3 :: ThreeArgFunc -> CompNodeInfo
pattern Builtin3 f <- Builtin3Internal f

-- | A Plutus primop with six arguments.
--
-- @since 1.1.0
pattern Builtin6 :: SixArgFunc -> CompNodeInfo
pattern Builtin6 f <- Builtin6Internal f

-- | Force a thunk back into the computation it wraps.
--
-- @since 1.0.0
pattern Force :: Ref -> CompNodeInfo
pattern Force r <- ForceInternal r

-- | A lambda.
--
-- @since 1.2.0
pattern Lam :: Ref -> CompNodeInfo
pattern Lam r <- LamInternal r

{-# COMPLETE Builtin1, Builtin2, Builtin3, Builtin6, Force, Lam #-}

-- | A compile-time literal of a flat builtin type.
--
-- @since 1.0.0
pattern Lit :: AConstant -> ValNodeInfo
pattern Lit c <- LitInternal c

-- | An application of a computation (the 'Id' field) to some arguments (the
-- 'Vector' field).
--
-- @since 1.0.0
pattern App :: Id -> Vector Ref -> ValNodeInfo
pattern App f args <- AppInternal f args

-- | Wrap a computation into a value (essentially delaying it).
--
-- @since 1.0.0
pattern Thunk :: Id -> ValNodeInfo
pattern Thunk i <- ThunkInternal i

-- | \'Tear down\' a self-recursive value with an algebra.
--
-- @since 1.0.0
pattern Cata :: Ref -> Ref -> ValNodeInfo
pattern Cata algebraRef valRef <- CataInternal algebraRef valRef

-- | Inject (zero or more) fields into a data constructor
--
-- @since 1.1.0
pattern DataConstructor :: TyName -> ConstructorName -> Vector Ref -> ValNodeInfo
pattern DataConstructor tyName ctorName fields <- DataConstructorInternal tyName ctorName fields

{-# COMPLETE Lit, App, Thunk, Cata #-}

-- | Any problem that might arise when building an ASG programmatically.
--
-- @since 1.0.0
data CovenantError
  = -- | There was a type error when assembling the ASG. This provides the
    -- hash-consed state up to the point of the error.
    --
    -- @since 1.0.0
    TypeError (Bimap Id ASGNode) CovenantTypeError
  | -- | We tried to generate an ASG with no nodes in it.
    --
    -- @since 1.0.0
    EmptyASG
  | -- | We tried to generate as ASG whose top-level node is an error.
    --
    -- @since 1.0.0
    TopLevelError
  | -- | We tried to generate an ASG whose top-level node is a value.
    --
    -- @since 1.0.0
    TopLevelValue (Bimap Id ASGNode) (ValT AbstractTy) ValNodeInfo
  deriving stock
    ( -- | @since 1.0.0
      Eq,
      -- | @since 1.0.0
      Show
    )

-- | A concrete monadic stack, providing the minimum amount of functionality
-- needed to build an ASG using the combinators given in this module.
--
-- @since 1.0.0
newtype ASGBuilder (a :: Type)
  = ASGBuilder (ReaderT ASGEnv (ExceptT CovenantTypeError (HashConsT Id ASGNode Identity)) a)
  deriving
    ( -- | @since 1.0.0
      Functor,
      -- | @since 1.0.0
      Applicative,
      -- | @since 1.0.0
      Monad,
      -- | @since 1.1.0
      MonadReader ASGEnv,
      -- | @since 1.0.0
      MonadError CovenantTypeError,
      -- | @since 1.0.0
      MonadHashCons Id ASGNode
    )
    via ReaderT ASGEnv (ExceptT CovenantTypeError (HashConsT Id ASGNode Identity))

-- | A standard collection of types required for almost any realistic script.
-- This includes non-\'flat\' builtin types (such as lists and pairs), as well
-- as all types required by the ledger (including types like @Maybe@).
--
-- @since 1.1.0
defaultDatatypes :: Map TyName (DatatypeInfo AbstractTy)
defaultDatatypes = foldMap go ledgerTypes
  where
    go :: DataDeclaration AbstractTy -> Map TyName (DatatypeInfo AbstractTy)
    go decl = case mkDatatypeInfo decl of
      Left err' -> error $ "Unexpected failure in default datatypes: " <> show err'
      Right info -> Map.singleton (view #datatypeName decl) info

-- | Executes an 'ASGBuilder' to make a \'finished\' ASG.
--
-- @since 1.0.0
runASGBuilder ::
  forall (a :: Type).
  Map TyName (DatatypeInfo AbstractTy) ->
  ASGBuilder a ->
  Either CovenantError ASG
runASGBuilder tyDict (ASGBuilder comp) =
  case runIdentity . runHashConsT . runExceptT . runReaderT comp $ ASGEnv (ScopeInfo Vector.empty) tyDict of
    (result, bm) -> case result of
      Left err' -> Left . TypeError bm $ err'
      Right _ -> case Bimap.size bm of
        0 -> Left EmptyASG
        _ -> do
          let (i, rootNode') = Bimap.findMax bm
          case rootNode' of
            AnError -> Left TopLevelError
            ACompNode _ _ -> pure . ASG $ (i, Bimap.toMap bm)
            AValNode t info -> Left . TopLevelValue bm t $ info

-- | Given a scope and a positional argument index, construct that argument.
-- Will fail if that argument doesn't exist in the specified scope, or if the
-- specified scope doesn't exist.
--
-- @since 1.0.0
arg ::
  forall (m :: Type -> Type).
  (MonadError CovenantTypeError m, MonadReader ASGEnv m) =>
  DeBruijn ->
  Index "arg" ->
  m Arg
arg scope index = do
  let scopeAsInt = review asInt scope
  let indexAsInt = review intIndex index
  lookedUp <- asks (preview (#scopeInfo % #argumentInfo % ix scopeAsInt % _2 % ix indexAsInt))
  case lookedUp of
    Nothing -> throwError . NoSuchArgument scope $ index
    Just t -> pure . Arg scope index $ t

-- | Construct a node corresponding to the given Plutus primop.
--
-- @since 1.0.0
builtin1 ::
  forall (m :: Type -> Type).
  (MonadHashCons Id ASGNode m) =>
  OneArgFunc ->
  m Id
builtin1 bi = do
  let node = ACompNode (typeOneArgFunc bi) . Builtin1Internal $ bi
  refTo node

-- | As 'builtin1', but for two-argument primops.
--
-- @since 1.0.0
builtin2 ::
  forall (m :: Type -> Type).
  (MonadHashCons Id ASGNode m) =>
  TwoArgFunc ->
  m Id
builtin2 bi = do
  let node = ACompNode (typeTwoArgFunc bi) . Builtin2Internal $ bi
  refTo node

-- | As 'builtin1', but for three-argument primops.
--
-- @since 1.0.0
builtin3 ::
  forall (m :: Type -> Type).
  (MonadHashCons Id ASGNode m) =>
  ThreeArgFunc ->
  m Id
builtin3 bi = do
  let node = ACompNode (typeThreeArgFunc bi) . Builtin3Internal $ bi
  refTo node

-- | As 'builtin1', but for six-argument primops.
--
-- @since 1.1.0
builtin6 ::
  forall (m :: Type -> Type).
  (MonadHashCons Id ASGNode m) =>
  SixArgFunc ->
  m Id
builtin6 bi = do
  let node = ACompNode (typeSixArgFunc bi) . Builtin6Internal $ bi
  refTo node

-- | Given a reference to a thunk, turn it back into a computation. Will fail if
-- the reference isn't a thunk.
--
-- @since 1.0.0
force ::
  forall (m :: Type -> Type).
  (MonadHashCons Id ASGNode m, MonadError CovenantTypeError m) =>
  Ref ->
  m Id
force r = do
  refT <- typeRef r
  case refT of
    ValNodeType t -> case t of
      ThunkT compT -> refTo . ACompNode compT . ForceInternal $ r
      _ -> throwError . ForceNonThunk $ t
    CompNodeType t -> throwError . ForceCompType $ t
    ErrorNodeType -> throwError ForceError

-- | Given a desired type, and a computation which will construct a lambda body
-- when executed (with the scope extended with the arguments the functions can
-- expect), construct a lambda.
--
-- = Important note
--
-- This combinator works slightly differently to the others in this module. This
-- is required because, due to hash consing, an ASG is typically built
-- \'bottom-up\', whereas function arguments (and their scopes) are necessarily
-- top-down. Thus, we need to \'delay\' the construction of a lambda's body to
-- ensure that proper scoped argument information can be given to it, hence why
-- the argument being passed is an @m Ref@.
--
-- @since 1.2.0
lam ::
  forall (m :: Type -> Type).
  (MonadHashCons Id ASGNode m, MonadError CovenantTypeError m, MonadReader ASGEnv m) =>
  CompT AbstractTy ->
  m Ref ->
  m Id
lam expectedT@(CompT cnt (CompTBody xs)) bodyComp = do
  let (args, resultT) = NonEmpty.unsnoc xs
<<<<<<< HEAD
      cntW = view wordCount cnt
  bodyId <- local (over (#scopeInfo % #argumentInfo) (Vector.cons (cntW, args))) bodyComp
  bodyNode <- lookupRef bodyId
  case bodyNode of
    Nothing -> throwError . BrokenIdReference $ bodyId
    -- This unifies with anything, so we're fine
    Just AnError -> refTo . ACompNode expectedT . LamInternal $ bodyId
    Just (ACompNode t specs) -> case specs of
      ReturnInternal r -> do
        rT <- typeRef r
        case rT of
          -- Note (Koz, 17/04/2025): I am not 100% sure about this, but I can't
          -- see how anything else would make sense.
          ValNodeType actualT ->
            if resultT == actualT
              then refTo . ACompNode expectedT . LamInternal $ bodyId
              else throwError . WrongReturnType resultT $ actualT
          ErrorNodeType -> throwError ReturnWrapsError -- Should be impossible
          CompNodeType t' -> throwError . ReturnWrapsCompType $ t'
      _ -> throwError . LambdaResultsInNonReturn $ t
    Just (AValNode t _) -> throwError . LambdaResultsInValType $ t
=======
  bodyRef <- local (over (#scopeInfo % #argumentInfo) (Vector.cons args)) bodyComp
  case bodyRef of
    AnArg (Arg _ _ argTy) -> do
      let argTy' = decDb argTy
      if argTy' == resultT
        then refTo . ACompNode expectedT . LamInternal $ bodyRef
        else throwError . WrongReturnType resultT $ argTy'
    AnId bodyId ->
      lookupRef bodyId >>= \case
        Nothing -> throwError . BrokenIdReference $ bodyId
        -- This unifies with anything, so we're fine
        Just AnError -> refTo . ACompNode expectedT . LamInternal . AnId $ bodyId
        Just (AValNode ty _) -> do
          let tyFixed = decDb ty
          if tyFixed == resultT
            then refTo . ACompNode expectedT . LamInternal . AnId $ bodyId
            else throwError . WrongReturnType resultT $ tyFixed
        Just (ACompNode t _) -> throwError $ LambdaResultsInCompType t
  where
    decDb :: ValT AbstractTy -> ValT AbstractTy
    decDb = mapValT (\case Abstraction (BoundAt (S Z) argPos) -> Abstraction (BoundAt Z argPos); other -> other)
>>>>>>> e5f136a7

-- | Construct the error node.
--
-- @since 1.0.0
err ::
  forall (m :: Type -> Type).
  (MonadHashCons Id ASGNode m) =>
  m Id
err = refTo AnError

-- | Given an 'Id' referring to a computation, and a 'Vector' of 'Ref's to the
-- desired arguments, construct the application of the arguments to that
-- computation. This can fail for a range of reasons:
--
-- * Type mismatch between what the computation expects and what it's given
-- * Too many or too few arguments
-- * Not a computation type for 'Id' argument
-- * Not value types for 'Ref's
--
-- @since 1.0.0
app ::
  forall (m :: Type -> Type).
  (MonadHashCons Id ASGNode m, MonadError CovenantTypeError m, MonadReader ASGEnv m) =>
  Id ->
  Vector Ref ->
  Vector (Wedge BoundTyVar (ValT Void)) ->
  m Id
app fId argRefs instTys = do
  lookedUp <- typeId fId
  traceM $ "APP FunTy: " <> show lookedUp
  let rawSubs = mkSubstitutions instTys
  traceM $ "APP raw subs: " <> show rawSubs
  subs <- renameSubs rawSubs
  traceM $ "APP renamedSubs: " <> show subs
  case lookedUp of
    CompNodeType fT -> case runRenameM . renameCompT $ fT of
      Left err' -> throwError . RenameFunctionFailed fT $ err'
      Right renamedFT -> do
        instantiatedFT <- instantiate subs renamedFT
        traceM $ "APP instantiated funTy: " <> show instantiatedFT
        renamedArgs <- traverse renameArg argRefs
        traceM $ "APP renamed args: " <> show renamedArgs
        tyDict <- asks (view #datatypeInfo)
        result <- either (throwError . UnificationError) pure $ checkApp tyDict instantiatedFT (Vector.toList renamedArgs)
        traceM $ "APP result (before undoRename): " <> show result
        let restored = undoRename result
        traceM $ "APP result restored: " <> show restored <> "\n"
        checkEncodingWithInfo tyDict restored
        refTo . AValNode restored . AppInternal fId $ argRefs
    ValNodeType t -> throwError . ApplyToValType $ t
    ErrorNodeType -> throwError ApplyToError
  where
    mkSubstitutions :: Vector (Wedge BoundTyVar (ValT Void)) -> [(Index "tyvar", ValT AbstractTy)]
    mkSubstitutions =
      Vector.ifoldl'
        ( \acc (unsafeMkIndex -> i) w ->
            wedge
              acc
              (\(BoundTyVar dbIx posIx) -> (i, tyvar dbIx posIx) : acc)
              (\v -> (i, vacuous v) : acc)
              w
        )
        []
    -- This is fine, vector indices can't be negative
    unsafeMkIndex :: Int -> Index "tyvar"
    unsafeMkIndex = fromJust . preview intIndex

    renameSubs :: [(Index "tyvar", ValT AbstractTy)] -> m [(Index "tyvar", ValT Renamed)]
    renameSubs subs = case traverse (traverse (runRenameM . renameValT)) subs of
      Left err' -> throwError $ FailedToRenameInstantiation err'
      Right res -> pure res

    instantiate :: [(Index "tyvar", ValT Renamed)] -> CompT Renamed -> m (CompT Renamed)
    instantiate [] fn = pure fn
    instantiate subs fn = do
      instantiated <- liftUnifyM . fixUp $ foldr (\(i, t) f -> substitute i t f) (ThunkT fn) subs
      case instantiated of
        ThunkT res -> pure res
        other ->
          throwError . UnificationError . ImpossibleHappened $
            "Impossible happened: Result of tyvar instantiation should be a thunk, but is: "
              <> T.pack (show other)

-- TODO: Modify this to work with Opaques after the hard part (normal datatypes) is done.
dataConstructor ::
  forall (m :: Type -> Type).
  (MonadHashCons Id ASGNode m, MonadError CovenantTypeError m, MonadReader ASGEnv m) =>
  TyName ->
  ConstructorName ->
  Vector Ref ->
  m Id
dataConstructor tyName ctorName fields = do
  argFieldTypes <- traverse typeRef fields
  traceM $ "DATACON RAW FIELD TYPES: " <> show argFieldTypes
  thisTyInfo <- lookupDatatypeInfo
  let thisTyDecl = view #originalDecl thisTyInfo
  renamedFieldTypes <-
    traverse renameArg fields
      >>= ( \case
              Nothing -> throwError $ IntroFormErrorNodeField tyName ctorName fields
              Just ok -> pure ok
          )
        . sequence
  traceM $ "DATACON RENAMED FIELD TYPES: " <> show renamedFieldTypes
  {- The procedures for handling a typed declared as Opaque and a "normal" type are totally different.

     For Opaque types, we just have to check that the "ConstructorName" we get corresponds to a constructor of
     PlutusData, then validate that the arguments conform with that PlutusData constructor.
  -}
  case thisTyDecl of
    OpaqueData _ opaqueCtorSet -> do
      checkOpaqueArgs opaqueCtorSet renamedFieldTypes
      refTo $ AValNode (Datatype tyName mempty) (DataConstructorInternal tyName ctorName fields)
    DataDeclaration _ count ctors _ -> do
      -- First we check that the arity of the constructor is equal to the number of fields in the decl.
      checkFieldArity (Vector.length fields) thisTyInfo
      -- Then we resolve the supplied field Refs, rename, and throw an error if we're passed an error node.

      -- Then we construct the return type.
      resultThunk <- mkResultThunk count ctors renamedFieldTypes
      traceM $ "DATACON RESULT THUNK: " <> show resultThunk
      -- Then we undo the renaming.
      let restored = fixUnRenamed $ undoRename resultThunk
      traceM $ "DATACON RESULT RESTORED: " <> show restored <> "\n"
      -- Then we check the compatibility of the arguments with the datatype's encoding.
      asks (view #datatypeInfo) >>= \dti -> checkEncodingWithInfo dti restored
      -- Finally, if nothing has thrown an error, we return a reference to our result node, decorated with the
      -- return type we constructed.
      refTo $ AValNode restored (DataConstructorInternal tyName ctorName fields)
  where
    {- Due to implementation details of the renamer and the way it interacts with datatypes, the DB indices of
       variables will always be "one more than they should be" after undoing renaming.

       This is a bit of a hack but it's the best that can be done in the circumstances.
    -}
    fixUnRenamed :: ValT AbstractTy -> ValT AbstractTy
    fixUnRenamed = mapValT $ \case
      Abstraction (BoundAt (S x) i) -> Abstraction (BoundAt x i)
      other -> other

    {- Constructs the result type of the introduction form. Arguments are:
         1. The count (number of tyvars) from the data declaration.
         2. The vector of constructors from the data declaration.
         3. The (renamed and resolved) vector of supplied arguments.

       The procedure goes like:
         1. Extract the argument types from the constructor in the declaration. Any tyvars here
            *have* to be Unifiable (unless something has slipped past the kind checker) -
            data declarations have atomic, independent scopes.
         2. Unify those with the actual, supplied field types, yielding a set of substitutions.
         3. Construct a fully abstract (i.e. parameterized only by unifiable type variables) representation of the
            type constructor.
         4. Apply those substitutions to the abstract type constructor.
         5. Wrap the "concretified" type constructor in a thunk and use `fixUp` to sort out the `Count` and
            indices.
    -}
    mkResultThunk :: Count "tyvar" -> Vector (Constructor Renamed) -> Vector (ValT Renamed) -> m (ValT Renamed)
    mkResultThunk (review intCount -> count) declCtors (Vector.toList -> fieldArgs) = do
      declCtorFields <- Vector.toList . view #constructorArgs <$> findConstructor declCtors
      subs <- unifyFields declCtorFields fieldArgs
      let tyConAbstractArgs
            | count == 0 = []
            | otherwise = Abstraction . Unifiable . fromJust . preview intIndex <$> [0 .. (count - 1)]
          tyConAbstract = Datatype tyName (Vector.fromList tyConAbstractArgs)
      let tyConConcrete = Map.foldlWithKey' (\acc i t -> substitute i t acc) tyConAbstract subs
      liftUnifyM . fixUp . ThunkT . Comp0 . ReturnT $ tyConConcrete

    {- Unifies the declaration fields (which may be abstract) with the supplied fields
       (which will be "concrete", in the sense that "they have to be rigid if they're tyvars").

       Returns a (reconciled) set of substitutions which can be applied to a fully-abstract (i.e.
       parameterized only by Unifiable tyVars) to yield the concrete, applied type constructor.
    -}
    unifyFields :: [ValT Renamed] -> [ValT Renamed] -> m (Map (Index "tyvar") (ValT Renamed))
    unifyFields declFields suppliedFields = liftUnifyM $ do
      rawSubs <- zipWithM unify declFields suppliedFields
      foldM reconcile Map.empty rawSubs

    {- Checks that the number of fields supplied as arguments is equal to the
       number of fields in the corresponding constructor of the data declaration.

       This is needed because `zipWithM unifyFields` won't throw an error in the case that they are not equal.
    -}
    checkFieldArity :: Int -> DatatypeInfo Renamed -> m ()
    checkFieldArity actualNumFields dtInfo = do
      let ctors = toListOf (#originalDecl % #datatypeConstructors % folded) dtInfo
      expectedNumFields <- Vector.length . view #constructorArgs <$> findConstructor ctors
      unless (actualNumFields == expectedNumFields) $
        throwError $
          IntroFormWrongNumArgs tyName ctorName actualNumFields

    checkOpaqueArgs :: Set.Set PlutusDataConstructor -> Vector (ValT Renamed) -> m ()
    checkOpaqueArgs declCtors (Vector.toList -> fieldArgs) = case ctorName of
      "I" -> opaqueCheck PlutusI [BuiltinFlat IntegerT]
      "B" -> opaqueCheck PlutusB [BuiltinFlat ByteStringT]
      "List" -> opaqueCheck PlutusList [Datatype "List" (Vector.fromList [Datatype "Data" mempty])]
      "Map" -> opaqueCheck PlutusMap [Datatype "Map" (Vector.fromList [Datatype "Data" mempty, Datatype "Data" mempty])]
      "Constr" -> opaqueCheck PlutusConstr [BuiltinFlat IntegerT, Datatype "List" (Vector.fromList [Datatype "Data" mempty])]
      _ -> throwError $ UndeclaredOpaquePlutusDataCtor declCtors ctorName
      where
        opaqueCheck :: PlutusDataConstructor -> [ValT Renamed] -> m ()
        opaqueCheck setMustHaveThis fieldShouldBeThis = do
          unless (setMustHaveThis `Set.member` declCtors) $ throwError (UndeclaredOpaquePlutusDataCtor declCtors ctorName)
          unless (fieldArgs == fieldShouldBeThis) $ throwError (InvalidOpaqueField declCtors ctorName fieldArgs)

    -- convenience helpers

    -- Looks up a constructor in a foldable container of constructors (which is probably always a vector but w/e)
    -- Exists to avoid duplicating this code in a few places.
    findConstructor ::
      forall (t :: Type -> Type) (a :: Type).
      (Foldable t) =>
      t (Constructor a) ->
      m (Constructor a)
    findConstructor xs = case find (\x -> view #constructorName x == ctorName) xs of
      Nothing -> throwError $ ConstructorDoesNotExistForType tyName ctorName
      Just ctor -> pure ctor

    -- Looks up the DatatypeInfo for the type argument supplied
    -- and also renames (and rethrows the rename error if renaming fails)
    lookupDatatypeInfo :: m (DatatypeInfo Renamed)
    lookupDatatypeInfo =
      asks (preview (#datatypeInfo % ix tyName)) >>= \case
        Nothing -> throwError $ TypeDoesNotExist tyName
        Just infoAbstract -> case renameDatatypeInfo infoAbstract of
          Left e -> throwError $ DatatypeInfoRenameError e
          Right infoRenamed -> pure infoRenamed

-- | Construct a node corresponding to the given constant.
--
-- @since 1.0.0
lit ::
  forall (m :: Type -> Type).
  (MonadHashCons Id ASGNode m) =>
  AConstant ->
  m Id
lit c = refTo . AValNode (typeConstant c) . LitInternal $ c

-- | Given an 'Id' referring to a computation, build a thunk wrapping it. Will
-- fail if the 'Id' does not refer to a computation node.
--
-- @since 1.0.0
thunk ::
  forall (m :: Type -> Type).
  (MonadHashCons Id ASGNode m, MonadError CovenantTypeError m) =>
  Id ->
  m Id
thunk i = do
  idT <- typeId i
  case idT of
    CompNodeType t -> refTo . AValNode (ThunkT t) . ThunkInternal $ i
    ValNodeType t -> throwError . ThunkValType $ t
    ErrorNodeType -> throwError ThunkError

-- | Given a 'Ref' to an algebra (that is, something taking a base functor and
-- producing some result), and a 'Ref' to a value associated with that base
-- functor, build a catamorphism to tear it down. This can fail for a range of
-- reasons:
--
-- * First 'Ref' is not a thunk taking one argument
-- * The argument to the thunk isn't a base functor, or isn't a suitable base
--   functor for the second argument
-- * Second argument is not a value type
--
-- @since 1.1.0
cata ::
  forall (m :: Type -> Type).
  (MonadHashCons Id ASGNode m, MonadError CovenantTypeError m, MonadReader ASGEnv m) =>
  Ref ->
  Ref ->
  m Id
cata rAlg rVal =
  typeRef rVal >>= \case
    ValNodeType valT ->
      typeRef rAlg >>= \case
        t@(ValNodeType (ThunkT algT@(CompT _ (CompTBody nev)))) -> do
          unless (arity algT == 2) (throwError . CataNotAnAlgebra $ t)
          case nev NonEmpty.! 0 of
            Datatype bfName bfTyArgs -> do
              -- If we got this far, we know at minimum that we have somewhat
              -- sensical arguments. Now we have to make sure that we have a
              -- suitable type for the algebra, and a suitable thing to tear
              -- down.
              --
              -- After verifying this, we use `tryApply` so the unification
              -- machinery can produce the type we expect with proper
              -- concretifications.
              unless (Vector.length bfTyArgs > 0) (throwError . CataNotAnAlgebra $ t)
              let lastVar = Vector.last bfTyArgs
              unless (nev NonEmpty.! 1 == lastVar) (throwError . CataNotAnAlgebra $ t)
              appliedArgT <- case valT of
                BuiltinFlat bT -> case bT of
                  ByteStringT -> do
                    unless (bfName == "ByteString_F") (throwError . CataUnsuitable algT $ valT)
                    pure $ Datatype "ByteString_F" . Vector.singleton $ lastVar
                  IntegerT -> do
                    let isSuitableBaseFunctor = bfName == "Natural_F" || bfName == "Negative_F"
                    unless isSuitableBaseFunctor (throwError . CataUnsuitable algT $ valT)
                    pure $ Datatype bfName . Vector.singleton $ lastVar
                  _ -> throwError . CataWrongBuiltinType $ bT
                Datatype tyName tyVars -> do
                  lookedUp <- asks (view (#datatypeInfo % at tyName))
                  case lookedUp of
                    Nothing -> throwError . CataUnsuitable algT $ valT
                    Just info -> case view #baseFunctor info of
                      Just (DataDeclaration actualBfName _ _ _, _) -> do
                        unless (bfName == actualBfName) (throwError . CataUnsuitable algT $ valT)
                        pure . Datatype bfName . Vector.snoc tyVars $ lastVar
                      _ -> throwError . CataUnsuitable algT $ valT
                _ -> throwError . CataWrongValT $ valT
              resultT <- tryApply algT appliedArgT
              refTo . AValNode resultT . CataInternal rAlg $ rVal
            _ -> throwError . CataNotAnAlgebra $ t
        t -> throwError . CataNotAnAlgebra $ t
    t -> throwError . CataApplyToNonValT $ t

-- Helpers

renameArg ::
  forall (m :: Type -> Type).
  (MonadHashCons Id ASGNode m, MonadError CovenantTypeError m) =>
  Ref ->
  m (Maybe (ValT Renamed))
renameArg r =
  typeRef r >>= \case
    CompNodeType t -> throwError . ApplyCompType $ t
    ValNodeType t -> case runRenameM . renameValT $ t of
      Left err' -> throwError . RenameArgumentFailed t $ err'
      Right renamed -> pure . Just $ renamed
    ErrorNodeType -> pure Nothing

checkEncodingWithInfo ::
  forall (a :: Type) (m :: Type -> Type).
  (MonadError CovenantTypeError m) =>
  Map TyName (DatatypeInfo a) ->
  ValT AbstractTy ->
  m ()
checkEncodingWithInfo tyDict valT = case checkEncodingArgs (view (#originalDecl % #datatypeEncoding)) tyDict valT of
  Left encErr -> throwError $ EncodingError encErr
  Right {} -> pure ()

tryApply ::
  forall (m :: Type -> Type).
  (MonadError CovenantTypeError m, MonadReader ASGEnv m) =>
  CompT AbstractTy ->
  ValT AbstractTy ->
  m (ValT AbstractTy)
tryApply algebraT argT = case runRenameM . renameCompT $ algebraT of
  Left err' -> throwError . RenameFunctionFailed algebraT $ err'
  Right renamedAlgebraT -> case runRenameM . renameValT $ argT of
    Left err' -> throwError . RenameArgumentFailed argT $ err'
    Right renamedArgT -> do
      tyDict <- asks (view #datatypeInfo)
      case checkApp tyDict renamedAlgebraT [Just renamedArgT] of
        Left err' -> throwError . UnificationError $ err'
        Right resultT -> pure . undoRename $ resultT

-- Putting this here to reduce chance of annoying manual merge (will move later)

-- | Wrapper around an `Arg` that we know represents an in-scope type variable.
-- @since 1.2.0
data BoundTyVar = BoundTyVar DeBruijn (Index "tyvar")
  deriving stock
    ( -- @since 1.2.0
      Show,
      -- @since 1.2.0
      Eq,
      -- @since 1.2.0
      Ord
    )

-- | Given a DB Index and position index, safely retrieve an in-scope type variable.
-- @since 1.2.0
boundTyVar ::
  forall (m :: Type -> Type).
  (MonadError CovenantTypeError m, MonadReader ASGEnv m) =>
  DeBruijn ->
  Index "tyvar" ->
  m BoundTyVar
boundTyVar scope index = do
  let scopeAsInt = review asInt scope
  let indexAsWord = fromIntegral $ review intIndex index
  tyVarInScope <-
    asks (preview (#scopeInfo % #argumentInfo % ix scopeAsInt % _1)) >>= \case
      Nothing -> pure False
      Just varsBoundAtScope ->
        -- varsBoundAtScope is the count of the CompT binding context verbatim
        if varsBoundAtScope <= 0
          then pure False
          else pure $ indexAsWord <= (varsBoundAtScope - 1)
  if tyVarInScope
    then pure (BoundTyVar scope index)
    else throwError $ OutOfScopeTyVar scope index

-- Runs a UnifyM computation in our abstract monad. Again, largely to avoid superfluous code
-- duplication.
liftUnifyM ::
  forall (m :: Type -> Type) (a :: Type).
  (MonadHashCons Id ASGNode m, MonadError CovenantTypeError m, MonadReader ASGEnv m) =>
  UnifyM a ->
  m a
liftUnifyM act = do
  tyDict <- asks (view #datatypeInfo)
  case runUnifyM tyDict act of
    Left e -> throwError $ UnificationError e
    Right res -> pure res<|MERGE_RESOLUTION|>--- conflicted
+++ resolved
@@ -103,13 +103,8 @@
   )
 import Covenant.Constant (AConstant, typeConstant)
 import Covenant.Data (DatatypeInfo, mapValT, mkDatatypeInfo)
-<<<<<<< HEAD
 import Covenant.DeBruijn (DeBruijn (S), asInt)
 import Covenant.Index (Count, Index, count0, intCount, intIndex, wordCount)
-=======
-import Covenant.DeBruijn (DeBruijn (S, Z), asInt)
-import Covenant.Index (Index, intIndex)
->>>>>>> e5f136a7
 import Covenant.Internal.KindCheck (checkEncodingArgs)
 import Covenant.Internal.Ledger (ledgerTypes)
 import Covenant.Internal.Rename
@@ -121,7 +116,6 @@
     renameValT,
     runRenameM,
     undoRename,
-    unsafeExperimentalRunRenameM,
   )
 import Covenant.Internal.Strategy (PlutusDataConstructor (PlutusB, PlutusConstr, PlutusI, PlutusList, PlutusMap))
 import Covenant.Internal.Term
@@ -153,13 +147,9 @@
         ForceCompType,
         ForceError,
         ForceNonThunk,
-<<<<<<< HEAD
         IntroFormErrorNodeField,
         IntroFormWrongNumArgs,
         InvalidOpaqueField,
-=======
-        LambdaResultsInCompType,
->>>>>>> e5f136a7
         LambdaResultsInNonReturn,
         NoSuchArgument,
         OutOfScopeTyVar,
@@ -225,11 +215,7 @@
     typeThreeArgFunc,
     typeTwoArgFunc,
   )
-<<<<<<< HEAD
 import Covenant.Type (CompT (Comp0), CompTBody (ReturnT), tyvar)
-=======
-import Covenant.Type (ValT (Abstraction))
->>>>>>> e5f136a7
 import Data.Bimap (Bimap)
 import Data.Bimap qualified as Bimap
 import Data.Coerce (coerce)
@@ -620,31 +606,8 @@
   CompT AbstractTy ->
   m Ref ->
   m Id
-lam expectedT@(CompT cnt (CompTBody xs)) bodyComp = do
+lam expectedT@(CompT _ (CompTBody xs)) bodyComp = do
   let (args, resultT) = NonEmpty.unsnoc xs
-<<<<<<< HEAD
-      cntW = view wordCount cnt
-  bodyId <- local (over (#scopeInfo % #argumentInfo) (Vector.cons (cntW, args))) bodyComp
-  bodyNode <- lookupRef bodyId
-  case bodyNode of
-    Nothing -> throwError . BrokenIdReference $ bodyId
-    -- This unifies with anything, so we're fine
-    Just AnError -> refTo . ACompNode expectedT . LamInternal $ bodyId
-    Just (ACompNode t specs) -> case specs of
-      ReturnInternal r -> do
-        rT <- typeRef r
-        case rT of
-          -- Note (Koz, 17/04/2025): I am not 100% sure about this, but I can't
-          -- see how anything else would make sense.
-          ValNodeType actualT ->
-            if resultT == actualT
-              then refTo . ACompNode expectedT . LamInternal $ bodyId
-              else throwError . WrongReturnType resultT $ actualT
-          ErrorNodeType -> throwError ReturnWrapsError -- Should be impossible
-          CompNodeType t' -> throwError . ReturnWrapsCompType $ t'
-      _ -> throwError . LambdaResultsInNonReturn $ t
-    Just (AValNode t _) -> throwError . LambdaResultsInValType $ t
-=======
   bodyRef <- local (over (#scopeInfo % #argumentInfo) (Vector.cons args)) bodyComp
   case bodyRef of
     AnArg (Arg _ _ argTy) -> do
@@ -666,7 +629,6 @@
   where
     decDb :: ValT AbstractTy -> ValT AbstractTy
     decDb = mapValT (\case Abstraction (BoundAt (S Z) argPos) -> Abstraction (BoundAt Z argPos); other -> other)
->>>>>>> e5f136a7
 
 -- | Construct the error node.
 --
