{-# LANGUAGE AllowAmbiguousTypes #-}
{-# LANGUAGE PatternSynonyms #-}

-- |
-- Module: Covenant.ASG
-- Copyright: (C) MLabs 2025
-- License: Apache 2.0
-- Maintainer: koz@mlabs.city, farseen@mlabs.city, sean@mlabs.city
--
-- Contains the basic functionality to build up Covenant expressions
-- programmatically.
--
-- Throughout, we will refer to the \'ASG\' in a number of contexts. This stands
-- for \'abstract syntax graph\', which is an AST (abstract syntax tree) with as
-- much sharing of substructure as possible. This makes it a DAG (directed
-- acyclic graph), hence its name change. We achieve this using hash consing:
-- please see the Covenant wiki for more details about how this works.
--
-- @since 1.0.0
module Covenant.ASG
  ( -- * Types
    Id,
    Arg,
    Bound,
    Ref (..),
    PrimCall (..),
    ASGNode (Lit, Lam, Prim, App, Let, LedgerAccess, LedgerDestruct),
    Scope,
    ASG,
    ASGNeighbourhood,
    ASGZipper,

    -- * Functions

    -- ** Scope construction
    emptyScope,

    -- ** Builder functionality
    lit,
    prim,
    arg,
    bound,
    app,
    lam,
    letBind,
    ledgerAccess,
    ledgerDestruct,

    -- ** Compile
    compileASG,

    -- ** Walking the ASG

    -- *** High-level wrapper
    ASGMove (..),
    ASGMoves (..),
    runASGZipper,
    moveASGView,
    currentASGView,

    -- *** Low-level interface
    openASGZipper,
    closeASGZipper,
    viewASGZipper,
    downASGZipper,
    leftASGZipper,
    rightASGZipper,
    upASGZipper,
  )
where

import Control.Monad.Action
  ( Action (StateOf, act),
    Actionable,
    MonadUpdate (request, update),
    UpdateT,
    actionable,
    runUpdateT,
  )
import Control.Monad.HashCons (MonadHashCons (refTo))
import Covenant.Constant (AConstant)
import Covenant.Internal.ASG
  ( ASG,
    ASGNeighbourhood,
    ASGZipper,
    closeASGZipper,
    compileASG,
    downASGZipper,
    leftASGZipper,
    openASGZipper,
    rightASGZipper,
    upASGZipper,
    viewASGZipper,
  )
import Covenant.Internal.ASGNode
  ( ASGNode
      ( AppInternal,
        LamInternal,
        LedgerAccessInternal,
        LedgerDestructInternal,
        LetInternal,
        LitInternal,
        PrimInternal
      ),
    Arg (Arg),
    Bound (Bound),
    Id,
    PrimCall (PrimCallOne, PrimCallSix, PrimCallThree, PrimCallTwo),
    Ref (ABound, AnArg, AnId),
    pattern App,
    pattern Lam,
    pattern LedgerAccess,
    pattern LedgerDestruct,
    pattern Let,
    pattern Lit,
    pattern Prim,
  )
import Covenant.Ledger (LedgerAccessor, LedgerDestructor)
import Data.Kind (Type)
import Data.Monoid (Endo (Endo))
import Data.Proxy (Proxy (Proxy))
import GHC.TypeNats (CmpNat, KnownNat, natVal, type (+))
import Numeric.Natural (Natural)

-- | A proof of how many arguments and @let@-binds are available to a Covenant
-- program. Put another way, a value of type @'Scope' n m@ means that we are
-- under @n@ lambdas (each with an argument we can refer to) and @m@ @let@
-- bindings (each with a bound variable we can refer to.
--
-- @since 1.0.0
data Scope (args :: Natural) (lets :: Natural) = Scope
  deriving stock
    ( -- | @since 1.0.0
      Eq,
      -- | @since 1.0.0
      Show
    )

-- | Constructs the 'Scope' that proves nothing.
--
-- @since 1.0.0
emptyScope :: Scope 0 0
emptyScope = Scope

-- | Construct a literal (constant) value.
--
-- @since 1.0.0
lit ::
  forall (m :: Type -> Type).
  (MonadHashCons Id ASGNode m) =>
  AConstant -> m Id
lit = refTo . LitInternal

-- | Construct a primitive function call.
--
-- @since 1.0.0
prim ::
  forall (m :: Type -> Type).
  (MonadHashCons Id ASGNode m) =>
  PrimCall -> m Id
prim = refTo . PrimInternal

-- | Construct a function application. The first argument is (an expression
-- evaluating to) a function, the second argument is (an expression evaluating
-- to) an argument.
--
-- = Important note
--
-- Currently, this does not verify that the first argument is indeed a function,
-- nor that the second argument is appropriate.
--
-- @since 1.0.0
app ::
  forall (m :: Type -> Type).
  (MonadHashCons Id ASGNode m) =>
  Ref -> Ref -> m Id
app f x = refTo (AppInternal f x)

-- | Given a proof of scope, construct one of the arguments in that scope. This
-- requires use of @TypeApplications@ to select which argument you are
-- interested in: argument @0@ is the one from the nearest lambda, argument @1@
-- is the one from the next enclosing lambda, and so on.
--
-- See the documentation for 'lam' for an example of how this function should be
-- used.
--
-- @since 1.0.0
arg ::
  forall (n :: Natural) (m :: Natural) (lets :: Natural).
  (KnownNat n, CmpNat n m ~ LT) =>
  Scope m lets ->
  Arg
arg Scope = Arg . fromIntegral . natVal $ Proxy @n

-- | Given a proof of scope, construct one of the @let@-bound variables in that
-- scope. This requires use of @TypeApplications@ to select which bound variable
-- you are interested in: bound variable @0@ is the one from the nearest @let@,
-- bound variable @1@ is the one from the next enclosing @let@, and so on.
--
-- See the documentation for 'letBind' for an example of how this function
-- should be used.
--
-- @since 1.0.0
bound ::
  forall (n :: Natural) (args :: Natural) (m :: Natural).
  (KnownNat n, CmpNat n m ~ LT) =>
  Scope args m ->
  Bound
bound Scope = Bound . fromIntegral . natVal $ Proxy @n

-- | Given a proof of scope, and a function to construct a lambda body using a
-- \'larger\' proof of scope, construct a lambda with that body.
--
-- For example, this is how you define @id@:
--
-- > lam emptyScope $ \s10 -> pure . AnArg $ arg @0 s10
--
-- This is @const@:
--
-- > lam emptyScope $ \s10 -> AnId <$> lam s10 (\s20 -> pure . AnArg $ arg @1 s20)
--
-- @since 1.0.0
lam ::
  forall (args :: Natural) (binds :: Natural) (m :: Type -> Type).
  (MonadHashCons Id ASGNode m) =>
  Scope args binds ->
  (Scope (args + 1) binds -> m Ref) ->
  m Id
lam Scope f = do
  res <- f Scope
  refTo . LamInternal $ res

-- | Given a proof of scope, a 'Ref' to an expression to bind to, and a function
-- to construct a @let@-binding body using a \'larger\' proof of scope, construct
-- a @let@ binding with that body.
--
-- For example, if you wanted a local variable binding the result of multiplying
-- 5 by 4, which then gets squared, you would do this:
--
-- > do
-- >     five <- lit 5
-- >     four <- lit 4
-- >     prod <- mul five four
-- >     letBind emptyScope prod $ \s01 ->
-- >          mul (ABound . bound @0 $ s01) (ABound . bound @0 $ s01)
--
-- @since 1.0.0
letBind ::
  forall (args :: Natural) (binds :: Natural) (m :: Type -> Type).
  (MonadHashCons Id ASGNode m) =>
  Scope args binds ->
  Ref ->
  (Scope args (binds + 1) -> m Ref) ->
  m Id
letBind Scope r f = do
  res <- f Scope
  refTo . LetInternal r $ res

<<<<<<< HEAD
-- | Construct a ledger type accessor.
--
-- @since 1.0.0
ledgerAccess ::
  forall (m :: Type -> Type).
  (MonadHashCons Id ASGNode m) =>
  LedgerAccessor ->
  Ref ->
  m Id
ledgerAccess acc = refTo . LedgerAccessInternal acc

-- | Construct a ledger sum type destructor. The first 'Ref' must be a
-- function suitable for destructuring the second 'Ref', though we do not
-- currently check this.
--
-- @since 1.0.0
ledgerDestruct ::
  forall (m :: Type -> Type).
  (MonadHashCons Id ASGNode m) =>
  LedgerDestructor ->
  Ref ->
  Ref ->
  m Id
ledgerDestruct d rFun = refTo . LedgerDestructInternal d rFun
=======
-- | The possible moves in the 'ASGZipper' wrapper monad. These need to be
-- wrapped in 'ASGMoves' to make them usable with the update monad
-- implementation: see 'moveASGView' for a helper avoiding this.
--
-- @since 1.0.0
data ASGMove
  = ASGMoveLeft
  | ASGMoveRight
  | ASGMoveUp
  | ASGMoveDown
  deriving stock
    ( -- | @since 1.0.0
      Eq,
      -- | @since 1.0.0
      Show
    )

-- | Wrapper needed to make 'ASGMove' a monoid, so that an update monad
-- implementation of traversing the ASG is possible.
--
-- @since 1.0.0
newtype ASGMoves = ASGMoves (Actionable ASGMove)
  deriving
    ( -- | @since 1.0.0
      Semigroup,
      -- | @since 1.0.0
      Monoid
    )
    via Actionable ASGMove

-- | @since 1.0.0
instance Action ASGMoves where
  type StateOf ASGMoves = ASGZipper
  {-# INLINEABLE act #-}
  act (ASGMoves moves) = foldMap go moves
    where
      go :: ASGMove -> Endo ASGZipper
      go =
        Endo . \case
          ASGMoveLeft -> leftASGZipper
          ASGMoveRight -> rightASGZipper
          ASGMoveDown -> downASGZipper
          ASGMoveUp -> upASGZipper

-- | Given an 'ASG', open a zipper into it, perform the movements required by
-- the computation, then reclose the zipper at the end. Also produces the moves
-- made as part of the computation.
--
-- @since 1.0.0
runASGZipper ::
  forall (m :: Type -> Type) (a :: Type).
  (Functor m) =>
  UpdateT ASGMoves m a ->
  ASG ->
  m (ASG, ASGMoves, a)
runASGZipper comp =
  fmap (\(z, ms, x) -> (closeASGZipper z, ms, x)) . runUpdateT comp . openASGZipper

-- | Given a direction, attempt to move in that direction. More specifically:
--
-- * 'ASGMoveLeft' attempts to move to the rightmost left sibling of the
-- currently-focused node.
-- * 'ASGMoveRight' attempts to move to the leftmost right sibling of the
-- currently-focused node.
-- * 'ASGMoveDown' moves to the leftmost child of the currently-focused node.
-- * 'ASGMoveUp' moves to the parent of the currently-focused node. If the node
-- has multiple parents, the move is a \'reversal\' of whatever move got us
-- there.
--
-- If a move is impossible, nothing happens.
--
-- = Note
--
-- This mirrors the movement functionality over \'raw\' 'ASGZipper's. See the
-- descriptions of those functions for more precise information.
--
-- @since 1.0.0
moveASGView ::
  forall (m :: Type -> Type).
  (MonadUpdate ASGMoves m) =>
  ASGMove ->
  m ()
moveASGView = update . ASGMoves . actionable

-- | Get the current implicit zipper state.
--
-- @since 1.0.0
currentASGView ::
  forall (m :: Type -> Type).
  (MonadUpdate ASGMoves m) =>
  m ASGZipper
currentASGView = request
>>>>>>> 573f4674
<|MERGE_RESOLUTION|>--- conflicted
+++ resolved
@@ -256,7 +256,6 @@
   res <- f Scope
   refTo . LetInternal r $ res
 
-<<<<<<< HEAD
 -- | Construct a ledger type accessor.
 --
 -- @since 1.0.0
@@ -281,7 +280,7 @@
   Ref ->
   m Id
 ledgerDestruct d rFun = refTo . LedgerDestructInternal d rFun
-=======
+
 -- | The possible moves in the 'ASGZipper' wrapper monad. These need to be
 -- wrapped in 'ASGMoves' to make them usable with the update monad
 -- implementation: see 'moveASGView' for a helper avoiding this.
@@ -373,5 +372,4 @@
   forall (m :: Type -> Type).
   (MonadUpdate ASGMoves m) =>
   m ASGZipper
-currentASGView = request
->>>>>>> 573f4674
+currentASGView = request