--- conflicted
+++ resolved
@@ -52,16 +52,9 @@
     CovenantError (..),
     ScopeInfo,
     ASGBuilder,
-<<<<<<< HEAD
-    CovenantTypeError (..),
-    RenameError
-      ( InvalidAbstractionReference
-      ),
-=======
     TypeAppError (..),
     RenameError (..),
     CovenantTypeError (..),
->>>>>>> 404e613c
 
     -- ** Introducers
     arg,
