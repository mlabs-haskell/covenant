--- conflicted
+++ resolved
@@ -27,11 +27,7 @@
     gets,
     modify,
   )
-<<<<<<< HEAD
-import Covenant.Data (mkBBF, mkBaseFunctor)
-=======
 import Covenant.Data (mkBBF, mkBaseFunctor, noPhantomTyVars)
->>>>>>> 874247ee
 import Covenant.DeBruijn (DeBruijn (Z), asInt)
 import Covenant.Index
   ( Count,
