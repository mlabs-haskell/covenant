--- conflicted
+++ resolved
@@ -32,7 +32,8 @@
 
     -- ** Test helpers
     checkApp,
-    conformanceDatatypes,
+    conformanceDatatypes1,
+    conformanceDatatypes2,
     failLeft,
     tyAppTestDatatypes,
     list,
@@ -130,7 +131,7 @@
   )
 import Covenant.Internal.Strategy
   ( DataEncoding (PlutusData, SOP),
-    PlutusDataStrategy (ConstrData),
+    PlutusDataStrategy (ConstrData), PlutusDataConstructor (PlutusI),
   )
 import Covenant.Internal.Term (ASGNodeType (CompNodeType, ValNodeType), typeId)
 import Covenant.Internal.Type
@@ -202,6 +203,7 @@
 import Test.QuickCheck.Instances.Containers ()
 import Test.QuickCheck.Instances.Vector ()
 import Test.Tasty.HUnit (assertFailure)
+import qualified Data.Set as S
 
 -- | Wrapper for 'ValT' to provide an 'Arbitrary' instance to generate only
 -- value types without any type variables.
@@ -374,23 +376,18 @@
 --
 -- @since 1.1.0
 tyAppTestDatatypes :: M.Map TyName (DatatypeInfo AbstractTy)
-<<<<<<< HEAD
 tyAppTestDatatypes = unsafeMkDatatypeInfos testDatatypes
 
 -- | Construct a datatype information dictionary (which is what the ASGBuilder actually needs)
 --   from a collection of data declarations (which are what people actually write)
 -- @since 1.3.0
 unsafeMkDatatypeInfos :: [DataDeclaration AbstractTy] -> M.Map TyName (DatatypeInfo AbstractTy)
-unsafeMkDatatypeInfos = foldl' (\acc decl -> M.insert (view #datatypeName decl) (unsafeMkDatatypeInfo decl) acc) M.empty
-=======
-tyAppTestDatatypes =
-  foldl' (\acc decl -> unsafeMkDatatypeInfo decl <> acc) primBaseFunctorInfos testDatatypes
->>>>>>> fd28a510
+unsafeMkDatatypeInfos = foldl' (\acc decl -> unsafeMkDatatypeInfo decl <> acc) M.empty
   where
     unsafeMkDatatypeInfo d = case mkDatatypeInfo d of
       Left err -> error (show err)
       Right res -> res
-
+      
 -- | Helper for tests to quickly construct 'Datatype's. This is unsafe, as it
 -- allows construction of nonsensical renamings.
 --
@@ -955,8 +952,18 @@
 
 data List a = Nil | Cons a (List a)
 -}
-conformanceDatatypes :: [DataDeclaration AbstractTy]
-conformanceDatatypes = [conformance_Maybe_SOP, conformance_Result, pair, list]
+conformanceDatatypes1 :: [DataDeclaration AbstractTy]
+conformanceDatatypes1 = [conformance_Maybe_SOP, conformance_Result, pair, list]
+
+conformanceDatatypes2 :: [DataDeclaration AbstractTy]
+conformanceDatatypes2 = [conformance_Void, conformance_OpaqueFoo, conformance_Maybe_SOP, pair]
+
+conformance_Void :: DataDeclaration AbstractTy
+conformance_Void = mkDecl $ Decl "Void" count0 [] SOP
+
+conformance_OpaqueFoo :: DataDeclaration AbstractTy
+conformance_OpaqueFoo = OpaqueData "Foo" (S.fromList [PlutusI])
+
 
 conformance_Maybe_SOP :: DataDeclaration AbstractTy
 conformance_Maybe_SOP =
