{-# LANGUAGE PolyKinds #-}

module Covenant.Test
  ( Concrete (Concrete),
    DataDeclSet (DataDeclSet),
    DataDeclFlavor (ConcreteDecl, ConcreteNestedDecl, SimpleRecursive, Poly1, Poly1PolyThunks),
    chooseInt,
    scale,
    testConcrete,
    testNested,
    testRecConcrete,
    testPoly1,
    testBaseF,
    testNonConcrete,
    prettyDeclSet,
    testBBF,
    -- re-exports for tests (modules are internal so shouldn't be exposed to users but we need them)
    testDatatypes,
    ledgerTypes,
  )
where

import Control.Applicative ((<|>))
import Control.Monad (void)
import Control.Monad.Reader (MonadTrans (lift), runReader)
import Control.Monad.State.Strict
  ( MonadState (get, put),
    State,
    evalState,
    gets,
    modify,
  )
import Covenant.Data (mkBBF, mkBaseFunctor, noPhantomTyVars)
import Covenant.DeBruijn (DeBruijn (Z), asInt)
import Covenant.Index
  ( Count,
    count0,
    count1,
    intCount,
    intIndex,
    ix0,
  )
<<<<<<< HEAD
import Covenant.Internal.Ledger (ledgerTypes, testDatatypes)
=======
import Covenant.Internal.PrettyPrint (ScopeBoundary, prettyStr)
>>>>>>> f4850df3
import Covenant.Internal.Rename (renameDataDecl, renameValT)
import Covenant.Internal.Type
  ( CompT (CompT),
    CompTBody (CompTBody),
    Constructor (Constructor),
    ConstructorName (ConstructorName),
    DataDeclaration (DataDeclaration, OpaqueData),
    DataEncoding (SOP),
    TyName (TyName),
    ValT (Abstraction, BuiltinFlat, Datatype, ThunkT),
    runConstructorName,
  )
import Covenant.Type
  ( AbstractTy (BoundAt),
    BuiltinFlatT
      ( BLS12_381_G1_ElementT,
        BLS12_381_G2_ElementT,
        BLS12_381_MlResultT,
        BoolT,
        ByteStringT,
        IntegerT,
        StringT,
        UnitT
      ),
    CompT (Comp0, CompN),
    CompTBody (ArgsAndResult),
    RenameM,
    runRenameM,
  )
import Data.Coerce (coerce)
import Data.Foldable (forM_)
import Data.Kind (Type)
import Data.Map.Strict (Map)
import Data.Map.Strict qualified as M
import Data.Maybe (fromJust, mapMaybe)
import Data.Set (Set)
import Data.Set qualified as Set
import Data.Text (Text)
import Data.Text qualified as T
import Data.Vector (Vector)
import Data.Vector qualified as Vector
import Data.Vector.NonEmpty qualified as NEV
import GHC.Exts (fromListN)
import GHC.Word (Word32)
import Optics.Core (A_Lens, LabelOptic (labelOptic), folded, lens, over, preview, review, set, toListOf, view, (%))
import Prettyprinter (hardline, pretty)
import Prettyprinter.Render.Text (putDoc)
import Test.QuickCheck
  ( Arbitrary (arbitrary, shrink),
    Arbitrary1 (liftArbitrary, liftShrink),
    Gen,
    elements,
    frequency,
    generate,
    sized,
    suchThat,
    vectorOf,
  )
import Test.QuickCheck qualified as QC (chooseInt)
import Test.QuickCheck.GenT (GenT, MonadGen)
import Test.QuickCheck.GenT qualified as GT
import Test.QuickCheck.Instances.Containers ()
import Test.QuickCheck.Instances.Vector ()

-- | Wrapper for 'ValT' to provide an 'Arbitrary' instance to generate only
-- value types without any type variables.
--
-- @since 1.0.0
newtype Concrete = Concrete (ValT AbstractTy)
  deriving
    ( -- | @since 1.0.0
      Eq
    )
    via (ValT AbstractTy)
  deriving stock
    ( -- | @since 1.0.0
      Show
    )

-- | @since 1.0.0
instance Arbitrary Concrete where
  {-# INLINEABLE arbitrary #-}
  arbitrary = Concrete <$> sized go
    where
      go :: Int -> Gen (ValT AbstractTy)
      go size
        | size <= 0 =
            BuiltinFlat
              <$> elements
                [ UnitT,
                  BoolT,
                  IntegerT,
                  StringT,
                  ByteStringT,
                  BLS12_381_G1_ElementT,
                  BLS12_381_G2_ElementT,
                  BLS12_381_MlResultT
                ]
        | otherwise =
            frequency
              [ (10, pure . BuiltinFlat $ UnitT),
                (10, pure . BuiltinFlat $ BoolT),
                (10, pure . BuiltinFlat $ IntegerT),
                (10, pure . BuiltinFlat $ StringT),
                (10, pure . BuiltinFlat $ ByteStringT),
                (10, pure . BuiltinFlat $ BLS12_381_G1_ElementT),
                (10, pure . BuiltinFlat $ BLS12_381_G2_ElementT),
                (10, pure . BuiltinFlat $ BLS12_381_MlResultT),
                (2, ThunkT . Comp0 <$> (ArgsAndResult <$> liftArbitrary (go (size `quot` 4)) <*> go (size `quot` 4)))
                -- This is probably right but things will break if we generate datatypes at this stage
                -- ,  Datatype <$> arbitrary <*> pure count0 <*> liftArbitrary (go (size `quot` 4))
              ]
  {-# INLINEABLE shrink #-}
  shrink (Concrete v) =
    Concrete <$> case v of
      -- impossible
      Abstraction _ -> []
      ThunkT (CompN _ (ArgsAndResult args result)) ->
        ThunkT . CompN count0 <$> do
          let argsList = Vector.toList args
          argsList' <- fmap coerce . shrink . fmap Concrete $ argsList
          result' <- fmap coerce . shrink . Concrete $ result
          let args' = Vector.fromList argsList'
          pure (ArgsAndResult args' result) <|> pure (ArgsAndResult args result')
      -- Can't shrink this
      BuiltinFlat _ -> []
      -- NOTE @Koz: I need this here to write some other instances even though `Concrete` can't generate this
      Datatype tn args ->
        Datatype tn <$> do
          let argsList = Vector.toList args
          (fmap (Vector.fromList . coerce) . shrink . fmap Concrete) argsList

{- The state used by our datatype generators.
-}
data DataGen = DataGen
  { -- Keeps track of decls we've already generated. Used for "nested" generators and also essential for ValT generation (when we get around to implementing it)
    _dgDecls :: Map TyName (DataDeclaration AbstractTy),
    -- All used constructor names. Have to track separately, even though the information eventually ends up in the previous field, to avoid duplicate constructors in the same type.
    _dgCtors :: Set ConstructorName,
    -- Current scope. Needed for generating polymorphic `ValT`s for arguments to constructors . (That's not implemented yet but we 100% will need this )
    _dgCurrentScope :: ScopeBoundary,
    -- NOTE: Needs to maintain the invariant that the Word32 is always >0, since we will use this to select in scope variables for polymorphic args to ctors. (Again, not implemented yet)
    _dgBoundVars :: Map ScopeBoundary Word32,
    -- We need this for recursive types. We can't lookup the arity in dgDecls if we want to recurse b/c it won't be there until we've finished generating the whole decl
    _dgArities :: Map TyName (Count "tyvar")
  }

instance
  (k ~ A_Lens, a ~ Map TyName (DataDeclaration AbstractTy), b ~ Map TyName (DataDeclaration AbstractTy)) =>
  LabelOptic "decls" k DataGen DataGen a b
  where
  {-# INLINEABLE labelOptic #-}
  labelOptic = lens (\(DataGen a _ _ _ _) -> a) (\(DataGen _ b c d e) a -> DataGen a b c d e)

instance
  (k ~ A_Lens, a ~ Set ConstructorName, b ~ Set ConstructorName) =>
  LabelOptic "constructors" k DataGen DataGen a b
  where
  {-# INLINEABLE labelOptic #-}
  labelOptic = lens (\(DataGen _ b _ _ _) -> b) (\(DataGen a _ c d e) b -> DataGen a b c d e)

instance
  (k ~ A_Lens, a ~ ScopeBoundary, b ~ ScopeBoundary) =>
  LabelOptic "currentScope" k DataGen DataGen a b
  where
  {-# INLINEABLE labelOptic #-}
  labelOptic = lens (\(DataGen _ _ c _ _) -> c) (\(DataGen a b _ d e) c -> DataGen a b c d e)

instance
  (k ~ A_Lens, a ~ Map ScopeBoundary Word32, b ~ Map ScopeBoundary Word32) =>
  LabelOptic "boundVars" k DataGen DataGen a b
  where
  {-# INLINEABLE labelOptic #-}
  labelOptic = lens (\(DataGen _ _ _ d _) -> d) (\(DataGen a b c _ e) d -> DataGen a b c d e)

instance
  (k ~ A_Lens, a ~ Map TyName (Count "tyvar"), b ~ Map TyName (Count "tyvar")) =>
  LabelOptic "arities" k DataGen DataGen a b
  where
  {-# INLINEABLE labelOptic #-}
  labelOptic = lens (\(DataGen _ _ _ _ e) -> e) (\(DataGen a b c d _) e -> DataGen a b c d e)

{-  Monadic stack for generating monomorphic datatype declarations. Not every generator uses every part of the state, but
    it ought to suffice for generating *any* datatype declaration we choose.

    In theory this could be a reader but it becomes super awkward to work, StateT is easier

    While we don't have any generators for polymorphic `ValT`s yet, the scope stuff will be necessary there.
-}
newtype DataGenM a = DataGenM (GenT (State DataGen) a)
  deriving newtype (Functor, Applicative, Monad)
  deriving (MonadGen) via GenT (State DataGen)

instance MonadState DataGen DataGenM where
  get = DataGenM $ lift get
  put = DataGenM . lift . put

{- N.B. We don't need this *yet* but we will need it to generate constructors which take polymorphic functions as arguments.
-}
bindVars :: Count "tyvar" -> DataGenM ()
bindVars count'
  | count == 0 = crossBoundary
  | otherwise = do
      crossBoundary
      here <- gets (view #currentScope)
      modify $ over #boundVars (M.insert here $ fromIntegral count)
  where
    count :: Int
    count = review intCount count'

    crossBoundary :: DataGenM ()
    crossBoundary = modify $ over #currentScope (+ 1)

-- performs action in the deeper scope then resets.
withBoundVars :: forall (a :: Type). Count "tyvar" -> DataGenM a -> DataGenM a
withBoundVars count act = do
  oldScope <- gets (view #currentScope)
  bindVars count
  res <- act
  modify $ set #currentScope oldScope
  pure res

runDataGenM :: forall (a :: Type). DataGenM a -> Gen a
runDataGenM (DataGenM ma) = (\x -> evalState x (DataGen M.empty Set.empty 0 M.empty M.empty)) <$> GT.runGenT ma

chooseInt :: forall (m :: Type -> Type). (MonadGen m) => (Int, Int) -> m Int
chooseInt bounds = GT.liftGen $ QC.chooseInt bounds

-- Stupid helper, saves us from forgetting to update part of the state
returnDecl :: DataDeclaration AbstractTy -> DataGenM (DataDeclaration AbstractTy)
returnDecl od@(OpaqueData tn _) = modify (over #decls (M.insert tn od)) >> pure od
returnDecl decl@(DataDeclaration tyNm arity _ _) = do
  modify $ over #decls (M.insert tyNm decl)
  logArity tyNm arity
  pure decl

scale :: forall (m :: Type -> Type) (a :: Type). (MonadGen m) => (Int -> Int) -> m a -> m a
scale f g = GT.sized (\n -> GT.resize (f n) g)

{- We need this outside of `returnDecl` to construct recursive polymorphic types, i.e. types where an argument to
   a constructor is the parent type applied to the type variables bound at the start of the declaration.
-}
logArity :: TyName -> Count "tyvar" -> DataGenM ()
logArity tn cnt = modify $ over #arities (M.insert tn cnt)

newtype ConcreteDataDecl = ConcreteDataDecl (DataDeclaration AbstractTy)
  deriving (Eq) via (DataDeclaration AbstractTy)
  deriving stock (Show)

{- These should never be used in a DataGenM context, we should always use the fresh generators below-}
anyCtorName :: Gen ConstructorName
anyCtorName = ConstructorName <$> genValidCtorName
  where
    genValidCtorName :: Gen Text
    genValidCtorName = do
      let caps = ['A' .. 'Z']
          lower = ['a' .. 'z']
      nmLen <- chooseInt (1, 6) -- should be more than enough to ensure `suchThat` doesn't run into clashes all the time
      x <- elements caps
      xs <- vectorOf nmLen $ elements (caps <> lower)
      pure . T.pack $ (x : xs)

anyTyName :: Gen TyName
anyTyName = TyName . runConstructorName <$> anyCtorName

{- These ensure that we don't ever duplicate type names or constructor names. We need the DataGenM state
   to ensure that, so these should *always* be used when writing generators, and the arbitrary instances should be avoided.
-}
freshConstructorName :: DataGenM ConstructorName
freshConstructorName = do
  datatypes <- gets (M.elems . view #decls)
  let allCtorNames = Set.fromList $ toListOf (folded % #datatypeConstructors % folded % #constructorName) datatypes
  thisName <- GT.liftGen $ anyCtorName `suchThat` (`Set.notMember` allCtorNames)
  modify $ over #constructors (Set.insert thisName)
  pure thisName

freshTyName :: DataGenM TyName
freshTyName = do
  datatypes <- gets (M.elems . view #decls)
  let allDataTypeNames = Set.fromList $ toListOf (folded % #datatypeName) datatypes
  GT.liftGen $ anyTyName `suchThat` (`Set.notMember` allDataTypeNames)

newtype ConcreteConstructor = ConcreteConstructor (Constructor AbstractTy)
  deriving (Eq) via (Constructor AbstractTy)
  deriving stock (Show)

genConcreteConstructor :: DataGenM ConcreteConstructor
genConcreteConstructor = ConcreteConstructor <$> go
  where
    go :: DataGenM (Constructor AbstractTy)
    go = do
      ctorNm <- freshConstructorName
      numArgs <- chooseInt (0, 5)
      args <- GT.liftGen $ Vector.replicateM numArgs (arbitrary @Concrete)
      pure $ Constructor ctorNm (coerce <$> args)

genConcreteDataDecl :: DataGenM ConcreteDataDecl
genConcreteDataDecl =
  ConcreteDataDecl <$> do
    tyNm <- freshTyName
    numArgs <- chooseInt (0, 5)
    ctors <- coerce <$> Vector.replicateM numArgs genConcreteConstructor
    let decl = DataDeclaration tyNm count0 ctors SOP
    returnDecl decl

{- Concrete datatypes which may contain other concrete datatypes as constructor args. (Still no TyVars)

   For example, if you have (in the DataGen context) an already generated:

   data Foo = Foo Integer

   this can generate a datatype like:

   data Bar = Bar Foo | Baz String

   I.e. it generates datatype declarations that use previously generated datatype declarations.

   This isn't useful unless you generate a *set* (or some other collection of them) in the DataGen monad,
   since generating them one at a time will always give you the same thing as a ConcreteDataDecl.
-}
newtype NestedConcreteDataDecl = NestedConcreteDataDecl (DataDeclaration AbstractTy)
  deriving (Eq) via (DataDeclaration AbstractTy)
  deriving stock (Show)

newtype NestedConcreteCtor = NestedConcreteCtor (Constructor AbstractTy)

genNestedConcrete :: DataGenM NestedConcreteDataDecl
genNestedConcrete =
  NestedConcreteDataDecl <$> do
    tyNm <- freshTyName
    res <- GT.oneof [nullary tyNm, nonNestedConcrete tyNm, nested tyNm]
    returnDecl res
  where
    nullary :: TyName -> DataGenM (DataDeclaration AbstractTy)
    nullary tyNm = do
      ctorNm <- freshConstructorName
      pure $ DataDeclaration tyNm count0 (Vector.singleton (Constructor ctorNm Vector.empty)) SOP

    nonNestedConcrete :: TyName -> DataGenM (DataDeclaration AbstractTy)
    nonNestedConcrete tyNm = do
      numCtors <- chooseInt (0, 5)
      ctors <- fmap coerce <$> Vector.replicateM numCtors genConcreteConstructor
      pure $ DataDeclaration tyNm count0 ctors SOP

    nested :: TyName -> DataGenM (DataDeclaration AbstractTy)
    nested tyNm = do
      numCtors <- chooseInt (0, 5)
      ctors <- Vector.replicateM numCtors nestedCtor
      pure $ DataDeclaration tyNm count0 (coerce <$> ctors) SOP

{- It's useful to have access to these outside of the above function because sometimes we want to mix and match
   "simpler" constructors like this with the more complex sorts we generate below.
-}
nestedCtor :: DataGenM NestedConcreteCtor
nestedCtor = do
  -- We want this: Not very much hinges on the # of args to each constructor and having finite bounds like this makes the output easier to read
  numArgs <- chooseInt (0, 5)
  args <- Vector.replicateM numArgs nestedCtorArg
  ctorNm <- freshConstructorName
  pure . coerce $ Constructor ctorNm args

nestedCtorArg :: DataGenM (ValT AbstractTy)
nestedCtorArg = do
  userTyNames <- gets (M.keys . view #decls)
  if null userTyNames
    then coerce <$> GT.liftGen (arbitrary @Concrete)
    else do
      let userTypes = (`Datatype` Vector.empty) <$> userTyNames
      GT.liftGen $ frequency [(8, elements userTypes), (2, coerce <$> arbitrary @Concrete)]

newtype RecursiveConcreteDataDecl = RecursiveConcreteDataDecl (DataDeclaration AbstractTy)
  deriving (Eq) via (DataDeclaration AbstractTy)
  deriving stock (Show)

{- Non-polymorphic recursive types, i.e. things like:

   data IntList = Empty | ConsInt Int IntList

   The general idea is that we construct a base case constructor (Nil or Empty) and then
   construct a recursive constructor. We can expand this later (e.g. to have multiple recursive constructors, or a polymorphic variant)
   but this will be enough to handle initial testing w/ the base functor / BBF stuff (and we have to ensure we have things like this to test that)
-}
genArbitraryRecursive :: DataGenM RecursiveConcreteDataDecl
genArbitraryRecursive =
  RecursiveConcreteDataDecl <$> do
    tyNm <- freshTyName
    baseCtor <- coerce <$> genConcreteConstructor -- any concrete ctor - or any ctor that doesn't contain the parent type - will suffice as a base case
    numRecCtors <- chooseInt (1, 5)
    recCtor <- GT.vectorOf numRecCtors $ genRecCtor tyNm
    returnDecl $ DataDeclaration tyNm count0 (Vector.fromList (baseCtor : recCtor)) SOP
  where
    genRecCtor :: TyName -> DataGenM (Constructor AbstractTy)
    genRecCtor tyNm = do
      ctorNm <- freshConstructorName
      let thisType = Datatype tyNm Vector.empty
      numNonRecArgs <- chooseInt (1, 5) -- need at least one to avoid "bad" types
      args <- coerce $ GT.vectorOf numNonRecArgs nestedCtorArg
      pure $ Constructor ctorNm (Vector.fromList (thisType : args))

{- Single variable polymorphic datatypes. That is, things like:

   data Foo a = Nope | Yup a

   data Snowk a = Start | More (Snowk a) a
-}
newtype Polymorphic1 = Polymorphic1 (DataDeclaration AbstractTy)
  deriving (Eq) via (DataDeclaration AbstractTy)
  deriving stock (Show)

{- Generator for single variable polymorphic datatypes, no polymorphic *functions* as arguments to the datatypes yet (that requires something different).

   When run multiple times in the monadic context, will reuse single variable declarations that are "in scope" (i.e. have already been generated and are
   known in the DataGenM state).

   TODO: Rework this to generate declarations with an arbitrary number of tyvar arguments. Doing so would be fairly simple (but isn't needed ATM)
-}
genPolymorphic1Decl :: DataGenM Polymorphic1
genPolymorphic1Decl =
  Polymorphic1
    <$> GT.suchThat
      ( do
          -- this is a hack to save avoid reworking generator logic. It should be fine cuz we're not super likely to get phantoms anyway
          tyNm <- freshTyName
          logArity tyNm count1
          numCtors <- chooseInt (1, 5)
          polyCtors <- concat <$> GT.vectorOf numCtors (genPolyCtor tyNm)
          let result = DataDeclaration tyNm count1 (Vector.fromList polyCtors) SOP
          returnDecl result
      )
      noPhantomTyVars
  where
    -- We return a single constructor UNLESS we're generating a recursive type, in which case we have to return 2 to ensure a base case
    genPolyCtor :: TyName -> DataGenM [Constructor AbstractTy]
    genPolyCtor thisTy = do
      ctorNm <- freshConstructorName
      numArgs <- chooseInt (1, 5)
      argsRaw <- GT.vectorOf numArgs polyArg
      let recCase = Datatype thisTy (Vector.singleton (Abstraction (BoundAt Z ix0)))
      if recCase `elem` argsRaw
        then do
          baseCtorNm <- freshConstructorName
          let baseCtor = Constructor baseCtorNm mempty
              recCtor = Constructor ctorNm (fromListN numArgs argsRaw)
          pure [baseCtor, recCtor]
        else pure [Constructor ctorNm (fromListN numArgs argsRaw)]
      where
        arityOne :: Count "tyvar" -> Bool
        arityOne c = c == count1

        polyArg :: DataGenM (ValT AbstractTy)
        polyArg = do
          -- first we choose a type with an arity >=1. We have to have at least one of those because we've added the parent type to the arity map
          availableArity1 <- gets (M.keys . M.filter arityOne . view #arities)
          someTyCon1 <- GT.elements availableArity1
          GT.oneof
            [ pure $ Abstraction (BoundAt Z ix0),
              pure $ Datatype someTyCon1 (Vector.singleton (Abstraction (BoundAt Z ix0))),
              GT.liftGen (coerce <$> arbitrary @Concrete)
            ]

{- Non-concrete ValTs. This needs to be scope- and context-sensitive in order to generate ThunkTs that *use* (but never *bind*) variables.

This will give us things like:

  data Foo a b = Foo Int Bool a (a -> (Int -> b) -> b -> b)
-}

newtype NonConcrete = NonConcrete (ValT AbstractTy)
  deriving
    ( -- | @since 1.0.0
      Eq
    )
    via (ValT AbstractTy)
  deriving stock
    ( -- | @since 1.0.0
      Show
    )

genNonConcrete :: DataGenM NonConcrete
genNonConcrete = NonConcrete <$> GT.sized go
  where
    -- smaller to make output more readable
    genConcrete :: DataGenM Concrete
    genConcrete = GT.liftGen $ scale (`quot` 8) (arbitrary @Concrete)

    go :: Int -> DataGenM (ValT AbstractTy)
    go = helper

    -- A polymorphic tycon applied to *either* an in-scope type variable *or* a concrete type.
    -- TODO: Conceivably this could recursively call `helper` to generate "fancier" tycon arguments
    --       but that shouldn't matter much for now & runs the risk of generating unusably large output w/o
    --       careful implementation.
    appliedTyCon :: Int -> DataGenM (ValT AbstractTy)
    appliedTyCon size = do
      currentScope <- gets (view #currentScope)
      tyConsWithArity <- M.toList <$> gets (view #arities)
      boundVars <- M.toList <$> gets (view #boundVars)
      -- We *have* to have some variables bound for this to work. We can't meaningfully return a `Maybe` here
      -- Also we have to have some Arity >= 1 TyCon around
      -- I.e. we cannot run this generator in a "fresh" DataGenM stack and have to both pre-generate
      -- some fresh polymorphic types *and* ensure that we only use this in a context where we have bound variables.
      (thisTyCon, thisArity) <- GT.elements tyConsWithArity
      let arityInt = review intCount thisArity
      let resolvedArgs = concatMap (resolveArgs currentScope) boundVars
      let choices
            | size <= 0 = [coerce <$> genConcrete]
            | otherwise = [coerce <$> genConcrete, GT.elements resolvedArgs]
      tyConArgs <- GT.vectorOf arityInt $ GT.oneof choices
      pure $ Datatype thisTyCon (Vector.fromList tyConArgs)

    resolveArgs :: ScopeBoundary -> (ScopeBoundary, Word32) -> [ValT AbstractTy]
    resolveArgs currentScope (varScope, numIndices) =
      let resolvedScope :: DeBruijn
          resolvedScope = fromJust . preview asInt . fromIntegral $ currentScope - varScope
       in mapMaybe (fmap (Abstraction . BoundAt resolvedScope) . preview intIndex) [0 .. (fromIntegral numIndices - 1)]

    unsafeFromList :: forall (a :: Type). [a] -> NEV.NonEmptyVector a
    unsafeFromList = fromJust . NEV.fromList

    helper :: Int -> DataGenM (ValT AbstractTy)
    helper size = withBoundVars count0 $ do
      -- we're going to return a thunk so we need to enter a new scope
      funLen <- chooseInt (1, 5)
      funList <- GT.vectorOf funLen $ GT.frequency [(5, coerce <$> genConcrete), (2, appliedTyCon size), (3, helper (size `quot` 8))]
      pure $ ThunkT . CompT count0 . CompTBody $ unsafeFromList funList

-- NOTE: We have to call this with a "driver" which pre-generates suitable (i.e. polymorphic) data declarations, see notes in `genNonConcrete`
genNonConcreteDecl :: DataGenM (DataDeclaration AbstractTy)
genNonConcreteDecl = flip GT.suchThat noPhantomTyVars . withBoundVars count1 $ do
  -- we need to bind the vars before we're done constructing the type
  tyNm <- freshTyName
  numArgs <- chooseInt (1, 5)
  ctors <- Vector.replicateM numArgs genNonConcreteCtor
  let decl = DataDeclaration tyNm count1 ctors SOP
  returnDecl decl
  where
    genNonConcreteCtor :: DataGenM (Constructor AbstractTy)
    genNonConcreteCtor = do
      ctorNm <- freshConstructorName
      numArgs <- chooseInt (0, 5)
      args <- GT.vectorOf numArgs genNonConcrete
      pure $ Constructor ctorNm (coerce . Vector.fromList $ args)

{-
   Misc Helpers and the Arbitrary instances
-}

{- This saves us from having to write *another* newtype for each set of a "flavor" of datatypes and doesn't have any real drawbacks -}
-- @since 1.1.0
data DataDeclFlavor
  = ConcreteDecl -- all ctor arguments are fully concrete and the declaration is monomorphic
  | ConcreteNestedDecl -- all ctor arguments are fully concrete & declaration is monomorphic, but can reuse already-generated concrete decls present in the monadic context
  | SimpleRecursive -- recursive but not polymorphic (e.g. data IntList = End | More Int IntList)
  | Poly1 -- polymorphic 1 variable datatypes which may (or may not be) recursive
  | Poly1PolyThunks -- Generates a polymorphic 1 variable datatypes which may contain other polymorphic arguments inside ThunkT args to the ctors
  -- (Poly1 will always yield concrete ThunkT arguments, it's a subtle difference but relevant for base functor testing)
  -- @since 1.1.0

newtype DataDeclSet (flavor :: DataDeclFlavor) = DataDeclSet [DataDeclaration AbstractTy]

{- NOTE @Koz: This is supposed to be a "generic" shrinker for datatypes. It *should* return two paths:
                - One that shrinks the number of constructors
                - One that shrinks the constructors

              This is why I had to add handling for `datatype` into `Concrete`. To use `shrink` recursively
              on the structural components, we need some kind of instance to pivot off of. Since we want to avoid
              writing a generic Arbitrary instance for Constructor or DataDeclaration, this seems like the
              simplest solution.
-}
shrinkDataDecl :: DataDeclaration AbstractTy -> [DataDeclaration AbstractTy]
shrinkDataDecl OpaqueData {} = []
shrinkDataDecl (DataDeclaration nm cnt ctors strat)
  | Vector.null ctors = []
  | otherwise = filter noPhantomTyVars $ smallerNumCtors <|> smallerCtorArgs
  where
    smallerNumCtors :: [DataDeclaration AbstractTy]
    smallerNumCtors = Vector.toList $ (\cs -> DataDeclaration nm cnt cs strat) <$> Vector.init (subVectors ctors)
    smallerCtorArgs = (\cs -> DataDeclaration nm cnt cs strat) <$> shrinkCtorsNumArgs ctors

    -- need a fn which takes a single ctor and just shrinks the args
    -- this is difficult to keep track of: THIS ONE GIVES US IDENTICALLY NAMED CTORS WITH DIFFERENT ARG LISTS
    shrinkNumArgs :: Constructor AbstractTy -> [Constructor AbstractTy]
    shrinkNumArgs (Constructor ctorNm args) =
      let smallerArgs :: [Vector (ValT AbstractTy)]
          smallerArgs = coerce $ shrink (fmap Concrete args)
       in fmap (Constructor ctorNm) smallerArgs

    shrinkCtorsNumArgs :: Vector (Constructor AbstractTy) -> [Vector (Constructor AbstractTy)]
    shrinkCtorsNumArgs cs =
      let -- the inner lists exhaust the arg-deletion possibilities for each constructor
          cs' = Vector.toList $ shrinkNumArgs <$> cs
          go [] = []
          go (x : xs) = (:) <$> x <*> xs
       in Vector.fromList <$> go cs'

-- Helper, should probably exist in Data.Vector but doesn't
subVectors :: forall (a :: Type). Vector a -> Vector (Vector a)
subVectors xs = Vector.cons Vector.empty (nonEmptySubVectors xs)

nonEmptySubVectors :: forall (a :: Type). Vector a -> Vector (Vector a)
nonEmptySubVectors v = case Vector.uncons v of
  Nothing -> Vector.empty
  Just (x, xs) ->
    let f :: Vector a -> Vector (Vector a) -> Vector (Vector a)
        f ys r = ys `Vector.cons` ((x `Vector.cons` ys) `Vector.cons` r)
     in Vector.singleton x `Vector.cons` foldr f Vector.empty (nonEmptySubVectors xs)

shrinkDataDecls :: [DataDeclaration AbstractTy] -> [[DataDeclaration AbstractTy]]
shrinkDataDecls decls = liftShrink shrinkDataDecl decls <|> (shrinkDataDecl <$> decls)

genDataN :: forall (a :: Type). Int -> DataGenM a -> Gen [a]
genDataN n act = runDataGenM (GT.vectorOf n act)

genDataList :: forall (a :: Type). DataGenM a -> Gen [a]
genDataList = runDataGenM . GT.listOf

-- @since 1.1.0
instance Arbitrary (DataDeclSet 'ConcreteDecl) where
  arbitrary = coerce $ genDataList genConcreteDataDecl

  shrink = coerce . shrinkDataDecls . coerce

-- @since 1.1.0
instance Arbitrary (DataDeclSet 'ConcreteNestedDecl) where
  arbitrary = coerce $ genDataList genNestedConcrete

  shrink = coerce . shrinkDataDecls . coerce

-- @since 1.1.0
instance Arbitrary (DataDeclSet 'SimpleRecursive) where
  arbitrary = coerce $ genDataList genArbitraryRecursive

  shrink = coerce . shrinkDataDecls . coerce

-- @since 1.1.0
instance Arbitrary (DataDeclSet 'Poly1) where
  arbitrary = coerce $ genDataList genPolymorphic1Decl

  shrink = coerce . shrinkDataDecls . coerce

instance Arbitrary (DataDeclSet 'Poly1PolyThunks) where
  arbitrary = coerce . runDataGenM $ do
    -- If we don't have this we can't generate ctor args of the sort we want here.
    -- I *think* we're very unlikely to get 10 unsuitable decls out of this
    void $ GT.vectorOf 10 genPolymorphic1Decl
    void $ GT.listOf genNonConcreteDecl
    decls <- M.elems <$> gets (view #decls) -- simpler to just pluck them from the monadic context
    pure $ filter noPhantomTyVars decls -- TODO/FIXME: We shouldn't have to filter here, better to catch things earlier
  shrink = coerce . shrinkDataDecls . coerce

prettyDeclSet :: forall (a :: DataDeclFlavor). DataDeclSet a -> String
prettyDeclSet (DataDeclSet decls) = concatMap (\x -> (prettyStr . unsafeRename . renameDataDecl $ x) <> "\n\n") decls

{- Misc Repl testing utilities. I'd like to leave these here because I can't exactly have a test suite
   to validate test generators, so inspection may be necessary if something goes wrong.
-}

-- Prettifies and prints n generated datatypes using the supplied generator.
genPrettyDataN :: Int -> DataGenM (DataDeclaration AbstractTy) -> IO ()
genPrettyDataN n dg = goPrint =<< generate (genDataN n dg)
  where
    goPrint :: [DataDeclaration AbstractTy] -> IO ()
    goPrint [] = pure ()
    goPrint (x : xs) = do
      let x' = unsafeRename (renameDataDecl x)
      putDoc $ pretty x' <> hardline <> hardline
      goPrint xs

testConcrete :: Int -> IO ()
testConcrete n = genPrettyDataN n (coerce <$> genConcreteDataDecl)

testNested :: Int -> IO ()
testNested n = genPrettyDataN n (coerce <$> genNestedConcrete)

testRecConcrete :: Int -> IO ()
testRecConcrete n = genPrettyDataN n (coerce <$> genArbitraryRecursive)

testPoly1 :: Int -> IO ()
testPoly1 n = genPrettyDataN n (coerce <$> genPolymorphic1Decl)

testNonConcrete :: Int -> IO ()
testNonConcrete n = do
  res <- generate $ runDataGenM (prep >> go n)
  finalizeAndPrint res
  where
    prep :: DataGenM ()
    prep = void $ GT.vectorOf 10 genPolymorphic1Decl

    go :: Int -> DataGenM [DataDeclaration AbstractTy]
    go n'
      | n' <= 0 = M.elems <$> gets (view #decls)
      | otherwise = genNonConcreteDecl >> go (n' - 1)

    finalizeAndPrint :: [DataDeclaration AbstractTy] -> IO ()
    finalizeAndPrint [] = pure ()
    finalizeAndPrint (x : xs) = do
      let x' = unsafeRename (renameDataDecl x)
      putDoc $ pretty x' <> hardline <> hardline
      finalizeAndPrint xs

-- For convenience. Don't remove this, necessary for efficient development on future work
unsafeRename :: forall (a :: Type). RenameM a -> a
unsafeRename act = case runRenameM act of
  Left err -> error $ show err
  Right res -> res

-- crude base functor repl test, should be removed eventually in favor of a real test
testBaseF :: IO ()
testBaseF = do
  samples <- generate $ genDataN 10 (coerce <$> genPolymorphic1Decl)
  forM_ samples $ \decl -> do
    let prettyIn = pretty $ unsafeRename (renameDataDecl decl)
    putDoc $ hardline <> "INPUT:" <> hardline <> hardline <> prettyIn <> hardline <> hardline
    let output = runReader (mkBaseFunctor decl) 0
    case output of
      Nothing -> putDoc "OUTPUT: Nothing (base functor not needed)"
      Just outDecl -> do
        let prettyOut = pretty $ unsafeRename (renameDataDecl outDecl)
        putDoc $ "OUTPUT: " <> hardline <> hardline <> prettyOut <> hardline <> "-------------" <> hardline

testBBF :: IO ()
testBBF = do
  DataDeclSet inputs <- generate (arbitrary @(DataDeclSet 'Poly1))
  forM_ inputs $ \inp -> do
    let inpPretty = pretty $ unsafeRename (renameDataDecl inp)
    putDoc $ hardline <> "INPUT:" <> hardline <> hardline <> inpPretty <> hardline
    case mkBBF inp of
      Nothing -> putDoc $ hardline <> "OUTPUT: Nothing (Empty datatype)"
      Just out -> do
        let outPretty = pretty $ unsafeRename (renameValT out)
        putDoc $ hardline <> "OUTPUT:" <> hardline <> hardline <> outPretty <> hardline<|MERGE_RESOLUTION|>--- conflicted
+++ resolved
@@ -40,11 +40,7 @@
     intIndex,
     ix0,
   )
-<<<<<<< HEAD
-import Covenant.Internal.Ledger (ledgerTypes, testDatatypes)
-=======
 import Covenant.Internal.PrettyPrint (ScopeBoundary, prettyStr)
->>>>>>> f4850df3
 import Covenant.Internal.Rename (renameDataDecl, renameValT)
 import Covenant.Internal.Type
   ( CompT (CompT),
@@ -108,6 +104,7 @@
 import Test.QuickCheck.GenT qualified as GT
 import Test.QuickCheck.Instances.Containers ()
 import Test.QuickCheck.Instances.Vector ()
+import Covenant.Internal.Ledger (ledgerTypes, testDatatypes)
 
 -- | Wrapper for 'ValT' to provide an 'Arbitrary' instance to generate only
 -- value types without any type variables.
