cabal-version: 3.0
name: covenant
version: 1.0.0
synopsis: Someday something will go here.
description: Someday something will go here.
homepage: https://github.com/mlabs-haskell/covenant
license: Apache-2.0
license-file: LICENSE
author: Koz Ross, Farseen, Sean Hunter
maintainer: koz@mlabs.city, farseen@mlabs.city, sean@mlabs.city
bug-reports: https://github.com/mlabs-haskell/covenant/issues
copyright: (C) MLabs 2024
category: Covenant
tested-with: ghc ==9.8.4 || ==9.10.1 || ==9.12.1
build-type: Simple
extra-source-files:
  CHANGELOG.md
  README.md

-- Common sections
common lang
  ghc-options:
    -Wall
    -Wcompat
    -Wredundant-bang-patterns
    -Wredundant-strictness-flags
    -Wmissing-deriving-strategies
    -Woperator-whitespace
    -Wambiguous-fields
    -Wmisplaced-pragmas
    -Wmissing-export-lists
    -Wmissing-import-lists

  default-extensions:
    BangPatterns
    BinaryLiterals
    DataKinds
    DeriveTraversable
    DerivingVia
    DuplicateRecordFields
    EmptyCase
    FlexibleContexts
    FlexibleInstances
    GeneralizedNewtypeDeriving
    HexFloatLiterals
    ImportQualifiedPost
    InstanceSigs
    KindSignatures
    LambdaCase
    MultiParamTypeClasses
    NoFieldSelectors
    NoStarIsType
    NumericUnderscores
    OverloadedLabels
    OverloadedStrings
    PackageImports
    ScopedTypeVariables
    StandaloneDeriving
    TupleSections
    TypeApplications
    TypeFamilies
    TypeOperators
    UndecidableInstances

  build-depends: base >=4.19.0.0 && <5
  default-language: Haskell2010

common test-lang
  import: lang
  ghc-options:
    -O2
    -threaded
    -rtsopts
    -with-rtsopts=-N

common bench-lang
  import: lang
  ghc-options: -O2

-- Primary library
library
  import: lang
  exposed-modules:
<<<<<<< HEAD
    Control.Monad.Action
=======
    Control.Monad.HashCons
>>>>>>> 88264516
    Covenant.ASG
    Covenant.Constant
    Covenant.Prim

  other-modules:
    Covenant.Internal.ASG
    Covenant.Internal.ASGNode

  build-depends:
    QuickCheck ==2.15.0.1,
    acc ==0.2.0.3,
    bimap ==0.5.0,
    bytestring >=0.12.1.0 && <0.13,
    containers >=0.6.8 && <0.8,
    enummapset ==0.7.3.0,
    mtl >=2.3.1 && <3,
    optics-core ==0.4.1.1,
    optics-th ==0.4.1,
    quickcheck-instances ==0.3.32,
    quickcheck-transformer ==0.3.1.2,
    text >=2.1.1 && <2.2,
    transformers >=0.6.1.0 && <0.7.0.0,
    vector ==0.13.2.0,

  hs-source-dirs: src

-- Tests
-- Benchmarks<|MERGE_RESOLUTION|>--- conflicted
+++ resolved
@@ -81,11 +81,8 @@
 library
   import: lang
   exposed-modules:
-<<<<<<< HEAD
     Control.Monad.Action
-=======
     Control.Monad.HashCons
->>>>>>> 88264516
     Covenant.ASG
     Covenant.Constant
     Covenant.Prim
