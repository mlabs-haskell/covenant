--- conflicted
+++ resolved
@@ -1,16 +1,10 @@
 cabal-version: 3.0
 name: covenant
-<<<<<<< HEAD
 version: 1.1.0
-synopsis: Someday something will go here.
-description: Someday something will go here.
-=======
-version: 1.0.0
 synopsis: Standalone IR for Cardano scripts.
 description:
   A library describing a call-by-push-value, Turner-total IR. Includes the ability to build up the IR programmatically.
 
->>>>>>> db32ea93
 homepage: https://github.com/mlabs-haskell/covenant
 license: Apache-2.0
 license-file: LICENSE
