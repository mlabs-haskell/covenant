--- conflicted
+++ resolved
@@ -22,7 +22,7 @@
 -- Common sections
 common lang
   ghc-options:
-    -Wall
+    -- -Wall
     -Wcompat
     -Wredundant-bang-patterns
     -Wredundant-strictness-flags
@@ -30,14 +30,9 @@
     -Woperator-whitespace
     -Wambiguous-fields
     -Wmisplaced-pragmas
-<<<<<<< HEAD
-=======
     -Wmissing-export-lists
     -Wmissing-import-lists
->>>>>>> 874247ee
 
-  -- -Wmissing-export-lists
-  -- -Wmissing-import-lists
   default-extensions:
     BangPatterns
     BinaryLiterals
