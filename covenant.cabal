--- conflicted
+++ resolved
@@ -93,11 +93,7 @@
 
   build-depends:
     QuickCheck ==2.15.0.1,
-<<<<<<< HEAD
     acc ==0.2.0.3,
-    algebraic-graphs ==0.7,
-=======
->>>>>>> 4793dbe4
     bimap ==0.5.0,
     bytestring >=0.12.1.0 && <0.13,
     containers >=0.6.8 && <0.8,
